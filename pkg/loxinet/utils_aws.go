--- conflicted
+++ resolved
@@ -624,228 +624,55 @@
 	return nil
 }
 
-<<<<<<< HEAD
+func (aws *AWSAPIStruct) CloudUnPrepareVIPNetWork() error {
+	_, defaultDst, _ := net.ParseCIDR("0.0.0.0/0")
+	if intfENIName == "" {
+		tk.LogIt(tk.LogError, "failed to get ENI intf name (%s)\n", intfENIName)
+		return nil
+	}
+
+	_, err := nl.LinkByName(intfENIName)
+	if err != nil {
+		intfENIName = ""
+		tk.LogIt(tk.LogError, "failed to get ENI link (%s)\n", intfENIName)
+		return err
+	}
+
+	mh.zr.Rt.RtDelete(*defaultDst, RootZone)
+	intfENIName = ""
+
+	chkIP := net.ParseIP("8.8.8.8")
+	defaultRT, err := nl.RouteGet(chkIP)
+	if err != nil {
+		tk.LogIt(tk.LogError, "AWSUnPrepVIPNetwork(): failed to get sys default route\n")
+		return err
+	}
+
+	ra := RtAttr{HostRoute: false, Ifi: defaultRT[0].LinkIndex, IfRoute: false}
+	na := []RtNhAttr{{defaultRT[0].Gw, defaultRT[0].LinkIndex}}
+	_, err = mh.zr.Rt.RtAdd(*defaultDst, RootZone, ra, na)
+	if err != nil {
+		tk.LogIt(tk.LogError, "failed to set loxidefault gw %s\n", defaultRT[0].Gw.String())
+		return err
+	}
+
+	return nil
+}
+
 // CloudUpdatePrivateIP - Update private IP related to an elastic IP
 func (aws *AWSAPIStruct) CloudUpdatePrivateIP(vIP net.IP, eIP net.IP, add bool) error {
 	if vIP.Equal(eIP) { // no use EIP
 		return awsUpdatePrivateIP(vIP, add)
 	} else { // use EIP
 		if err := awsAssociateElasticIp(vIP, eIP, add); err != nil {
-=======
-func AWSUnPrepVIPNetwork() error {
-	_, defaultDst, _ := net.ParseCIDR("0.0.0.0/0")
-	if intfENIName == "" {
-		tk.LogIt(tk.LogError, "failed to get ENI intf name (%s)\n", intfENIName)
-		return nil
-	}
-
-	_, err := nl.LinkByName(intfENIName)
-	if err != nil {
-		intfENIName = ""
-		tk.LogIt(tk.LogError, "failed to get ENI link (%s)\n", intfENIName)
-		return err
-	}
-
-	mh.zr.Rt.RtDelete(*defaultDst, RootZone)
-	intfENIName = ""
-
-	chkIP := net.ParseIP("8.8.8.8")
-	defaultRT, err := nl.RouteGet(chkIP)
-	if err != nil {
-		tk.LogIt(tk.LogError, "AWSUnPrepVIPNetwork(): failed to get sys default route\n")
-		return err
-	}
-
-	ra := RtAttr{HostRoute: false, Ifi: defaultRT[0].LinkIndex, IfRoute: false}
-	na := []RtNhAttr{{defaultRT[0].Gw, defaultRT[0].LinkIndex}}
-	_, err = mh.zr.Rt.RtAdd(*defaultDst, RootZone, ra, na)
-	if err != nil {
-		tk.LogIt(tk.LogError, "failed to set loxidefault gw %s\n", defaultRT[0].Gw.String())
-		return err
-	}
-
-	return nil
-}
-
-func AWSGetNetworkInterface(ctx context.Context, instanceID string, vIP net.IP) (string, error) {
-	filterStr := "attachment.instance-id"
-	output, err := ec2Client.DescribeNetworkInterfaces(ctx, &ec2.DescribeNetworkInterfacesInput{
-		Filters: []types.Filter{
-			{Name: &filterStr, Values: []string{instanceID}},
-		},
-	})
-	if err != nil {
-		return "", err
-	}
-
-	for _, i := range output.NetworkInterfaces {
-		path := fmt.Sprintf("network/interfaces/macs/%s/subnet-ipv4-cidr-block", *i.MacAddress)
-		cidr, err := imdsClient.GetMetadata(ctx, &imds.GetMetadataInput{
-			Path: path,
-		})
-		if err != nil {
-			continue
-		}
-
-		b, err := io.ReadAll(cidr.Content)
-		cidr.Content.Close()
-		if err != nil {
-			continue
-		}
-
-		_, ips, err := net.ParseCIDR(string(b))
-		if err != nil {
-			continue
-		}
-
-		if ips.Contains(vIP) {
-			if i.NetworkInterfaceId != nil {
-				return *i.NetworkInterfaceId, nil
-			}
-		}
-	}
-
-	return "", errors.New("not found interface")
-}
-
-func AWSCreatePrivateIp(ctx context.Context, ni string, vIP net.IP) error {
-	allowReassign := true
-	input := &ec2.AssignPrivateIpAddressesInput{
-		NetworkInterfaceId: &ni,
-		PrivateIpAddresses: []string{vIP.String()},
-		AllowReassignment:  &allowReassign,
-	}
-	_, err := ec2Client.AssignPrivateIpAddresses(ctx, input)
-	if err != nil {
-		return err
-	}
-
-	return nil
-}
-
-func AWSDeletePrivateIp(ctx context.Context, ni string, vIP net.IP) error {
-	input := &ec2.UnassignPrivateIpAddressesInput{
-		NetworkInterfaceId: &ni,
-		PrivateIpAddresses: []string{vIP.String()},
-	}
-	_, err := ec2Client.UnassignPrivateIpAddresses(ctx, input)
-	if err != nil {
-		return err
-	}
-
-	return nil
-}
-
-func AWSUpdatePrivateIP(vIP net.IP, add bool) error {
-	ctx, cancel := context.WithTimeout(context.Background(), time.Duration(time.Second*30))
-	defer cancel()
-
-	var niID string
-	var err error
-	if awsCIDRnet == nil || loxiEniID == "" {
-		niID, err = AWSGetNetworkInterface(ctx, instanceID, vIP)
-		if err != nil {
-			tk.LogIt(tk.LogError, "AWS get network interface failed: %v\n", err)
->>>>>>> 10056283
 			return err
 		}
 		return awsPrepDFLRoute()
 	}
 }
 
-<<<<<<< HEAD
 // CloudAPIInit - Initialize the AWS cloud API
 func (aws *AWSAPIStruct) CloudAPIInit(cloudCIDRBlock string) error {
-=======
-func AWSAssociateElasticIp(vIP, eIP net.IP, add bool) error {
-
-	if intfENIName == "" {
-		tk.LogIt(tk.LogError, "associate elasticIP: failed to get ENI intf name\n")
-		return errors.New("no loxi-eni found")
-	}
-
-	ctx, cancel := context.WithTimeout(context.Background(), time.Second*30)
-	defer cancel()
-
-	var niID string
-	var err error
-	if awsCIDRnet == nil || loxiEniID == "" {
-		niID, err = AWSGetNetworkInterface(ctx, instanceID, vIP)
-		if err != nil {
-			tk.LogIt(tk.LogError, "AWS get network interface failed: %v\n", err)
-			return err
-		}
-	} else {
-		niID = loxiEniID
-	}
-
-	eipID, eipAssociateID, err := AWSGetElasticIpId(ctx, eIP)
-	if err != nil {
-		tk.LogIt(tk.LogError, "AWS get elastic IP failed: %v\n", err)
-		return err
-	}
-
-	tk.LogIt(tk.LogInfo, "AWS adding elastic IP : %s\n", eIP.String())
-	if !add {
-		return AWSDisassociateElasticIpWithInterface(ctx, eipAssociateID, niID)
-	}
-	return AWSAssociateElasticIpWithInterface(ctx, eipID, niID, vIP)
-}
-
-func AWSAssociateElasticIpWithInterface(ctx context.Context, eipID, niID string, privateIP net.IP) error {
-	allowReassign := true
-	input := &ec2.AssociateAddressInput{
-		AllocationId:       &eipID,
-		NetworkInterfaceId: &niID,
-		AllowReassociation: &allowReassign,
-	}
-	if privateIP != nil {
-		if err := AWSCreatePrivateIp(ctx, niID, privateIP); err != nil {
-			tk.LogIt(tk.LogError, "AWS create priv IP failed: %s\n", err)
-			return err
-		}
-		ipstr := privateIP.String()
-		input.PrivateIpAddress = &ipstr
-	}
-	_, err := ec2Client.AssociateAddress(ctx, input)
-	if err != nil {
-		tk.LogIt(tk.LogError, "AWS associate address eIP failed: %s\n", err)
-	}
-	return err
-}
-
-func AWSDisassociateElasticIpWithInterface(ctx context.Context, eipAssociateID, niID string) error {
-	_, err := ec2Client.DisassociateAddress(ctx, &ec2.DisassociateAddressInput{
-		AssociationId: &eipAssociateID,
-	})
-	return err
-}
-
-func AWSGetElasticIpId(ctx context.Context, eIP net.IP) (string, string, error) {
-	filterStr := "public-ip"
-	output, err := ec2Client.DescribeAddresses(ctx, &ec2.DescribeAddressesInput{
-		Filters: []types.Filter{
-			{Name: &filterStr, Values: []string{eIP.String()}},
-		}},
-	)
-	if err != nil {
-		return "", "", err
-	}
-	if len(output.Addresses) <= 0 {
-		return "", "", fmt.Errorf("not found Elastic IP %s", eIP.String())
-	}
-	var allocateId, associateId string
-	if output.Addresses[0].AllocationId != nil {
-		allocateId = *output.Addresses[0].AllocationId
-	}
-	if output.Addresses[0].AssociationId != nil {
-		associateId = *output.Addresses[0].AssociationId
-	}
-	return allocateId, associateId, nil
-}
-
-func AWSApiInit(cloudCIDRBlock string) error {
->>>>>>> 10056283
 
 	// Using the SDK's default configuration, loading additional config
 	// and credentials values from the environment variables, shared
