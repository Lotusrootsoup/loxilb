/*
 * Copyright (c) 2022 NetLOX Inc
 *
 * Licensed under the Apache License, Version 2.0 (the "License");
 * you may not use this file except in compliance with the License.
 * You may obtain a copy of the License at:
 *
 *     http://www.apache.org/licenses/LICENSE-2.0
 *
 * Unless required by applicable law or agreed to in writing, software
 * distributed under the License is distributed on an "AS IS" BASIS,
 * WITHOUT WARRANTIES OR CONDITIONS OF ANY KIND, either express or implied.
 * See the License for the specific language governing permissions and
 * limitations under the License.
 */

package loxinet

import (
	"context"
	"crypto/tls"
	"crypto/x509"
	"encoding/json"
	"errors"
	"fmt"
	"net"
	"os"
	"reflect"
	"sort"
	"strconv"
	"strings"
	"sync"
	"time"

	"github.com/loxilb-io/loxilb/api/loxinlp"
	cmn "github.com/loxilb-io/loxilb/common"
	utils "github.com/loxilb-io/loxilb/pkg/utils"
	tk "github.com/loxilb-io/loxilib"
	probing "github.com/prometheus-community/pro-bing"
)

// error codes
const (
	RuleErrBase = iota - 7000
	RuleUnknownServiceErr
	RuleUnknownEpErr
	RuleExistsErr
	RuleAllocErr
	RuleNotExistsErr
	RuleEpCountErr
	RuleTupleErr
	RuleArgsErr
	RuleEpNotExistErr
)

type ruleTMatch uint

// rm tuples
const (
	RmPort ruleTMatch = 1 << iota
	RmL2Src
	RmL2Dst
	RmVlanID
	RmL3Src
	RmL3Dst
	RmL4Src
	RmL4Dst
	RmL4Prot
	RmInL2Src
	RmInL2Dst
	RmInL3Src
	RmInL3Dst
	RmInL4Src
	RmInL4Dst
	RmInL4Port
	RmMax
)

// constants
const (
	MaxNatEndPoints            = 16
	DflLbaInactiveTries        = 2         // Default number of inactive tries before LB arm is turned off
	MaxDflLbaInactiveTries     = 100       // Max number of inactive tries before LB arm is turned off
	DflLbaCheckTimeout         = 10        // Default timeout for checking LB arms
	DflHostProbeTimeout        = 60        // Default probe timeout for end-point host
	InitHostProbeTimeout       = 15        // Initial probe timeout for end-point host
	MaxHostProbeTime           = 24 * 3600 // Max possible host health check duration
	LbDefaultInactiveTimeout   = 4 * 60    // Default inactive timeout for established sessions
	LbDefaultInactiveNSTimeout = 20        // Default inactive timeout for non-session oriented protocols
	LbMaxInactiveTimeout       = 24 * 3600 // Maximum inactive timeout for established sessions
	MaxEndPointCheckers        = 4         // Maximum helpers to check endpoint health
	EndPointCheckerDuration    = 2         // Duration at which ep-helpers will run
	MaxEndPointSweeps          = 20        // Maximum end-point sweeps per round
	VIPSweepDuration           = 30        // Duration of periodic VIP maintenance
	DefaultPersistTimeOut      = 10800     // Default persistent LB session timeout
)

type ruleTType uint

// rt types
const (
	RtEm ruleTType = iota + 1
	RtMf
)

type rule8Tuple struct {
	val   uint8
	valid uint8
}

type rule16Tuple struct {
	val   uint16
	valid uint16
}

type rule32Tuple struct {
	val   uint32
	valid uint32
}

type rule64Tuple struct {
	val   uint64
	valid uint64
}

type ruleIPTuple struct {
	addr net.IPNet
}

type ruleMacTuple struct {
	addr  [6]uint8
	valid [6]uint8
}

type ruleStringTuple struct {
	val string
}

type ruleTuples struct {
	port     ruleStringTuple
	l2Src    ruleMacTuple
	l2Dst    ruleMacTuple
	vlanID   rule16Tuple
	l3Src    ruleIPTuple
	l3Dst    ruleIPTuple
	l4Prot   rule8Tuple
	l4Src    rule16Tuple
	l4Dst    rule16Tuple
	tunID    rule32Tuple
	inL2Src  ruleMacTuple
	inL2Dst  ruleMacTuple
	inL3Src  ruleIPTuple
	inL3Dst  ruleIPTuple
	inL4Prot rule8Tuple
	inL4Src  rule16Tuple
	inL4Dst  rule16Tuple
	pref     uint16
	path     string
}

type ruleTActType uint

// possible actions for a rt-entry
const (
	RtActDrop ruleTActType = iota + 1
	RtActFwd
	RtActTrap
	RtActRedirect
	RtActDnat
	RtActSnat
	RtActFullNat
	RtActFullProxy
)

// possible types of end-point probe
const (
	HostProbePing        = "ping"
	HostProbeConnectTCP  = "tcp"
	HostProbeConnectUDP  = "udp"
	HostProbeConnectSCTP = "sctp"
	HostProbeHTTP        = "http"
	HostProbeHTTPS       = "https"
	HostProbeNone        = "none"
)

type epHostOpts struct {
	inActTryThr       int
	probeType         string
	probeReq          string
	probeResp         string
	probeDuration     uint32
	currProbeDuration uint32
	probePort         uint16
	probeActivated    bool
}

type epHost struct {
	epKey        string
	hostName     string
	ruleCount    int
	inactive     bool
	initProberOn bool
	sT           time.Time
	avgDelay     time.Duration
	minDelay     time.Duration
	maxDelay     time.Duration
	hID          uint8
	inActTries   int
	opts         epHostOpts
}

type ruleNatEp struct {
	xIP           net.IP
	rIP           net.IP
	xPort         uint16
	weight        uint8
	inActTries    int
	inActive      bool
	noService     bool
	chkVal        bool
	stat          ruleStat
	foldEndPoints []ruleNatEp
	foldRuleKey   string
}

type ruleNatSIP struct {
	sIP net.IP
}

type ruleNatActs struct {
	mode      cmn.LBMode
	sel       cmn.EpSelect
	endPoints []ruleNatEp
}

type ruleFwOpt struct {
	rdrMirr  string
	rdrPort  string
	fwMark   uint32
	record   bool
	snatIP   string
	snatPort uint16
}

type ruleFwOpts struct {
	op  ruleTActType
	opt ruleFwOpt
}

type ruleTAct interface{}

type ruleAct struct {
	actType ruleTActType
	action  ruleTAct
}

type ruleStat struct {
	bytes   uint64
	packets uint64
}

type ruleProbe struct {
	actChk     bool
	prbType    string
	prbPort    uint16
	prbReq     string
	prbResp    string
	prbTimeo   uint32
	prbRetries int
}

type ruleEnt struct {
	zone     *Zone
	ruleNum  uint64
	sync     DpStatusT
	tuples   ruleTuples
	ci       string
	hChk     ruleProbe
	managed  bool
	bgp      bool
	addrRslv bool
	sT       time.Time
	iTO      uint32
	pTO      uint32
	act      ruleAct
	privIP   net.IP
	secIP    []ruleNatSIP
	stat     ruleStat
	name     string
	secMode  cmn.LBSec
	locIPs   map[string]struct{}
}

type ruleTable struct {
	tableType  ruleTType
	tableMatch ruleTMatch
	eMap       map[string]*ruleEnt
	rArr       [RtMaximumLbs]*ruleEnt
	pMap       []*ruleEnt
	Mark       *tk.Counter
}

type ruleTableType uint

// rt types
const (
	RtFw ruleTableType = iota + 1
	RtLB
	RtMax
)

// rule specific loxilb constants
const (
	RtMaximumFw4s = (8 * 1024)
	RtMaximumLbs  = (2 * 1024)
)

// RuleCfg - tunable parameters related to inactive rules
type RuleCfg struct {
	RuleInactTries   int
	RuleInactChkTime int
}

type epChecker struct {
	hChk *time.Ticker
	tD   chan bool
}

type vipElem struct {
	ref  int
	pVIP net.IP
}

// RuleH - context container
type RuleH struct {
	zone       *Zone
	cfg        RuleCfg
	tables     [RtMax]ruleTable
	epMap      map[string]*epHost
	vipMap     map[string]*vipElem
	epCs       [MaxEndPointCheckers]epChecker
	wg         sync.WaitGroup
	lepHID     uint8
	epMx       sync.RWMutex
	rootCAPool *x509.CertPool
	tlsCert    tls.Certificate
	vipST      time.Time
}

// RulesInit - initialize the Rules subsystem
func RulesInit(zone *Zone) *RuleH {
	var nRh = new(RuleH)
	nRh.zone = zone

	nRh.cfg.RuleInactChkTime = DflLbaCheckTimeout
	nRh.cfg.RuleInactTries = DflLbaInactiveTries

	nRh.vipMap = make(map[string]*vipElem)
	nRh.epMap = make(map[string]*epHost)
	nRh.tables[RtFw].tableMatch = RmMax - 1
	nRh.tables[RtFw].tableType = RtMf
	nRh.tables[RtFw].eMap = make(map[string]*ruleEnt)
	nRh.tables[RtFw].Mark = tk.NewCounter(1, RtMaximumFw4s)

	nRh.tables[RtLB].tableMatch = RmL3Dst | RmL4Dst | RmL4Prot
	nRh.tables[RtLB].tableType = RtEm
	nRh.tables[RtLB].eMap = make(map[string]*ruleEnt)
	nRh.tables[RtLB].Mark = tk.NewCounter(1, RtMaximumLbs)

	for i := 0; i < MaxEndPointCheckers; i++ {
		nRh.epCs[i].tD = make(chan bool)
		nRh.epCs[i].hChk = time.NewTicker(EndPointCheckerDuration * time.Second)
		go epTicker(nRh, i)
	}
	rootCAPool, err := x509.SystemCertPool()
	if err == nil {
		nRh.rootCAPool = rootCAPool
	} else {
		nRh.rootCAPool = x509.NewCertPool()
	}
	rootCACertile := cmn.CertPath + cmn.CACertFileName

	// Check if there exist a common CA certificate
	if exists := utils.FileExists(rootCACertile); exists {

		rootCA, err := os.ReadFile(rootCACertile)
		if err != nil {
			tk.LogIt(tk.LogError, "RootCA cert load failed : %v\n", err)
		} else {
			nRh.rootCAPool.AppendCertsFromPEM(rootCA)
			tk.LogIt(tk.LogDebug, "RootCA cert loaded\n")
		}
	}

	certFile := cmn.CertPath + cmn.PrivateCertName
	keyFile := cmn.CertPath + cmn.PrivateKeyName

	certExists := utils.FileExists(certFile)
	keyExists := utils.FileExists(keyFile)

	if certExists == true && keyExists == true {
		cert, err := tls.LoadX509KeyPair(certFile, keyFile)
		if err != nil {
			tk.LogIt(tk.LogError, "Error loading loxilb certificate %s and key file %s",
				certFile, keyFile)
		}
		nRh.tlsCert = cert
	}
	nRh.wg.Add(MaxEndPointCheckers)
	nRh.vipST = time.Now()

	return nRh
}

func (r *ruleTuples) ruleMkKeyCompliance(match ruleTMatch) {
	if match&RmPort != RmPort {
		r.port.val = ""
	}
	if match&RmL2Src != RmL2Src {
		for i := 0; i < 6; i++ {
			r.l2Src.addr[i] = 0
			r.l2Src.valid[i] = 0
		}
	}
	if match&RmL2Dst != RmL2Dst {
		for i := 0; i < 6; i++ {
			r.l2Dst.addr[i] = 0
			r.l2Dst.valid[i] = 0
		}
	}
	if match&RmVlanID != RmVlanID {
		r.vlanID.val = 0
		r.vlanID.valid = 0
	}
	if match&RmL3Src != RmL3Src {
		_, dst, _ := net.ParseCIDR("0.0.0.0/0")
		r.l3Src.addr = *dst
	}
	if match&RmL3Dst != RmL3Dst {
		_, dst, _ := net.ParseCIDR("0.0.0.0/0")
		r.l3Dst.addr = *dst
	}
	if match&RmL4Prot != RmL4Prot {
		r.l4Prot.val = 0
		r.l4Prot.valid = 0
	}
	if match&RmL4Src != RmL4Src {
		r.l4Src.val = 0
		r.l4Src.valid = 0
	}
	if match&RmL4Dst != RmL4Dst {
		r.l4Dst.val = 0
		r.l4Dst.valid = 0
	}

	if match&RmInL2Src != RmInL2Src {
		for i := 0; i < 6; i++ {
			r.inL2Src.addr[i] = 0
			r.inL2Src.valid[i] = 0
		}
	}
	if match&RmInL2Dst != RmInL2Dst {
		for i := 0; i < 6; i++ {
			r.inL2Dst.addr[i] = 0
			r.inL2Dst.valid[i] = 0
		}
	}
	if match&RmInL3Src != RmInL3Src {
		_, dst, _ := net.ParseCIDR("0.0.0.0/0")
		r.inL3Src.addr = *dst
	}
	if match&RmInL3Dst != RmInL3Dst {
		_, dst, _ := net.ParseCIDR("0.0.0.0/0")
		r.inL3Dst.addr = *dst
	}
	if match&RmInL4Port != RmInL4Port {
		r.inL4Prot.val = 0
		r.inL4Prot.valid = 0
	}
	if match&RmInL4Src != RmInL4Src {
		r.inL4Src.val = 0
		r.inL4Src.valid = 0
	}
	if match&RmInL4Dst != RmInL4Dst {
		r.inL4Dst.val = 0
		r.inL4Dst.valid = 0
	}
}

func (r *ruleTuples) ruleKey() string {
	ks := ""
	if r.path != "" {
		ks += r.path
	}
	ks += fmt.Sprintf("%s", r.port.val)
	ks += fmt.Sprintf("%02x:%02x:%02x:%02x:%02x:%02x",
		r.l2Dst.addr[0]&r.l2Dst.valid[0],
		r.l2Dst.addr[1]&r.l2Dst.valid[1],
		r.l2Dst.addr[2]&r.l2Dst.valid[2],
		r.l2Dst.addr[3]&r.l2Dst.valid[3],
		r.l2Dst.addr[4]&r.l2Dst.valid[4],
		r.l2Dst.addr[5]&r.l2Dst.valid[5])
	ks += fmt.Sprintf("%02x:%02x:%02x:%02x:%02x:%02x",
		r.l2Src.addr[0]&r.l2Src.valid[0],
		r.l2Src.addr[1]&r.l2Src.valid[1],
		r.l2Src.addr[2]&r.l2Src.valid[2],
		r.l2Src.addr[3]&r.l2Src.valid[3],
		r.l2Src.addr[4]&r.l2Src.valid[4],
		r.l2Src.addr[5]&r.l2Src.valid[5])
	ks += fmt.Sprintf("%d", r.vlanID.val&r.vlanID.valid)
	ks += fmt.Sprintf("%s", r.l3Dst.addr.String())
	ks += fmt.Sprintf("%s", r.l3Src.addr.String())
	ks += fmt.Sprintf("%d", r.l4Prot.val&r.l4Prot.valid)

	if r.l4Src.valid == 0xffff {
		ks += fmt.Sprintf("%d", r.l4Src.val&r.l4Src.valid)
	} else {
		ks += fmt.Sprintf("%d%d", r.l4Src.val, r.l4Src.valid)
	}

	if r.l4Dst.valid == 0xffff {
		ks += fmt.Sprintf("%d", r.l4Dst.val&r.l4Dst.valid)
	} else {
		ks += fmt.Sprintf("%d%d", r.l4Dst.val, r.l4Dst.valid)
	}

	ks += fmt.Sprintf("%02x:%02x:%02x:%02x:%02x:%02x",
		r.inL2Dst.addr[0]&r.inL2Dst.valid[0],
		r.inL2Dst.addr[1]&r.inL2Dst.valid[1],
		r.inL2Dst.addr[2]&r.inL2Dst.valid[2],
		r.inL2Dst.addr[3]&r.inL2Dst.valid[3],
		r.inL2Dst.addr[4]&r.inL2Dst.valid[4],
		r.inL2Dst.addr[5]&r.inL2Dst.valid[5])
	ks += fmt.Sprintf("%02x:%02x:%02x:%02x:%02x:%02x",
		r.inL2Src.addr[0]&r.inL2Src.valid[0],
		r.inL2Src.addr[1]&r.inL2Src.valid[1],
		r.inL2Src.addr[2]&r.inL2Src.valid[2],
		r.inL2Src.addr[3]&r.inL2Src.valid[3],
		r.inL2Src.addr[4]&r.inL2Src.valid[4],
		r.inL2Src.addr[5]&r.inL2Src.valid[5])

	ks += fmt.Sprintf("%s", r.inL3Dst.addr.String())
	ks += fmt.Sprintf("%s", r.inL3Src.addr.String())
	ks += fmt.Sprintf("%d", r.inL4Prot.val&r.inL4Prot.valid)
	ks += fmt.Sprintf("%d", r.inL4Src.val&r.inL4Src.valid)
	ks += fmt.Sprintf("%d", r.inL4Dst.val&r.inL4Dst.valid)
	ks += fmt.Sprintf("%d", r.pref)
	return ks
}

func checkValidMACTuple(mt ruleMacTuple) bool {
	if mt.valid[0] != 0 ||
		mt.valid[1] != 0 ||
		mt.valid[2] != 0 ||
		mt.valid[3] != 0 ||
		mt.valid[4] != 0 ||
		mt.valid[5] != 0 {
		return true
	}
	return false
}

func (r *ruleTuples) String() string {

	ks := ""
	if r.path != "" {
		ks += fmt.Sprintf("%s:", r.path)
	}

	if r.port.val != "" {
		ks += fmt.Sprintf("inp-%s,", r.port.val)
	}

	if checkValidMACTuple(r.l2Dst) {
		ks += fmt.Sprintf("dmac-%02x:%02x:%02x:%02x:%02x:%02x,",
			r.l2Dst.addr[0]&r.l2Dst.valid[0],
			r.l2Dst.addr[1]&r.l2Dst.valid[1],
			r.l2Dst.addr[2]&r.l2Dst.valid[2],
			r.l2Dst.addr[3]&r.l2Dst.valid[3],
			r.l2Dst.addr[4]&r.l2Dst.valid[4],
			r.l2Dst.addr[5]&r.l2Dst.valid[5])
	}

	if checkValidMACTuple(r.l2Src) {
		ks += fmt.Sprintf("smac-%02x:%02x:%02x:%02x:%02x:%02x",
			r.l2Src.addr[0]&r.l2Src.valid[0],
			r.l2Src.addr[1]&r.l2Src.valid[1],
			r.l2Src.addr[2]&r.l2Src.valid[2],
			r.l2Src.addr[3]&r.l2Src.valid[3],
			r.l2Src.addr[4]&r.l2Src.valid[4],
			r.l2Src.addr[5]&r.l2Src.valid[5])
	}

	if r.vlanID.valid != 0 {
		ks += fmt.Sprintf("vid-%d,", r.vlanID.val&r.vlanID.valid)
	}

	if r.l3Dst.addr.String() != "<nil>" {
		ks += fmt.Sprintf("dst-%s,", r.l3Dst.addr.String())
	}

	if r.l3Src.addr.String() != "<nil>" {
		ks += fmt.Sprintf("src-%s,", r.l3Src.addr.String())
	}

	if r.l4Prot.valid != 0 {
		ks += fmt.Sprintf("proto-%d,", r.l4Prot.val&r.l4Prot.valid)
	}

	if r.l4Dst.valid != 0 {
		ks += fmt.Sprintf("dport-%d,", r.l4Dst.val&r.l4Dst.valid)
	}

	if r.l4Src.valid != 0 {
		ks += fmt.Sprintf("sport-%d,", r.l4Src.val&r.l4Src.valid)
	}

	if checkValidMACTuple(r.inL2Dst) {
		ks += fmt.Sprintf("idmac-%02x:%02x:%02x:%02x:%02x:%02x,",
			r.inL2Dst.addr[0]&r.inL2Dst.valid[0],
			r.inL2Dst.addr[1]&r.inL2Dst.valid[1],
			r.inL2Dst.addr[2]&r.inL2Dst.valid[2],
			r.inL2Dst.addr[3]&r.inL2Dst.valid[3],
			r.inL2Dst.addr[4]&r.inL2Dst.valid[4],
			r.inL2Dst.addr[5]&r.inL2Dst.valid[5])
	}

	if checkValidMACTuple(r.inL2Src) {
		ks += fmt.Sprintf("ismac-%02x:%02x:%02x:%02x:%02x:%02x,",
			r.inL2Src.addr[0]&r.inL2Src.valid[0],
			r.inL2Src.addr[1]&r.inL2Src.valid[1],
			r.inL2Src.addr[2]&r.inL2Src.valid[2],
			r.inL2Src.addr[3]&r.inL2Src.valid[3],
			r.inL2Src.addr[4]&r.inL2Src.valid[4],
			r.inL2Src.addr[5]&r.inL2Src.valid[5])
	}

	if r.inL3Dst.addr.String() != "<nil>" {
		ks += fmt.Sprintf("idst-%s,", r.inL3Dst.addr.String())
	}

	if r.inL3Src.addr.String() != "<nil>" {
		ks += fmt.Sprintf("isrc-%s,", r.inL3Src.addr.String())
	}

	if r.inL4Prot.valid != 0 {
		ks += fmt.Sprintf("iproto-%d,", r.inL4Prot.val&r.inL4Prot.valid)
	}

	if r.inL4Dst.valid != 0 {
		ks += fmt.Sprintf("idport-%d,", r.inL4Dst.val&r.inL4Dst.valid)
	}

	if r.inL4Src.valid != 0 {
		ks += fmt.Sprintf("isport-%d,", r.inL4Src.val&r.inL4Src.valid)
	}

	return ks
}

func (a *ruleAct) String() string {
	var ks string

	if a.actType == RtActDrop {
		ks += fmt.Sprintf("%s", "drop")
	} else if a.actType == RtActFwd {
		ks += fmt.Sprintf("%s", "allow")
	} else if a.actType == RtActTrap {
		ks += fmt.Sprintf("%s", "trap")
	} else if a.actType == RtActDnat ||
		a.actType == RtActSnat ||
		a.actType == RtActFullNat ||
		a.actType == RtActFullProxy {
		if a.actType == RtActSnat {
			ks += fmt.Sprintf("%s", "do-snat:")
		} else if a.actType == RtActDnat {
			ks += fmt.Sprintf("%s", "do-dnat:")
		} else if a.actType == RtActFullProxy {
			ks += fmt.Sprintf("%s", "do-fullproxy:")
		} else {
			ks += fmt.Sprintf("%s", "do-fullnat:")
		}

		switch na := a.action.(type) {
		case *ruleNatActs:
			if na.mode == cmn.LBModeOneArm {
				ks += fmt.Sprintf("%s", "onearm:")
			} else if na.mode == cmn.LBModeHostOneArm {
				ks += fmt.Sprintf("%s", "armhost:")
			}
			for _, n := range na.endPoints {
				if len(n.foldEndPoints) > 0 {
					for _, nf := range n.foldEndPoints {
						ks += fmt.Sprintf("feip-%s,fep-%d,fw-%d,",
							nf.xIP.String(), nf.xPort, nf.weight)
						if nf.inActive || nf.noService {
							ks += fmt.Sprintf("dead|")
						} else {
							ks += fmt.Sprintf("alive|")
						}
					}
				} else {
					ks += fmt.Sprintf("eip-%s,ep-%d,w-%d,",
						n.xIP.String(), n.xPort, n.weight)
					if n.inActive || n.noService {
						ks += fmt.Sprintf("dead|")
					} else {
						ks += fmt.Sprintf("alive|")
					}
				}
			}
		case *ruleFwOpts:
			if a.actType == RtActSnat {
				ks += fmt.Sprintf("%s:%d", na.opt.snatIP, na.opt.snatPort)
			}
		}
	}

	return ks
}

// Rules2Json - output all rules into json and write to the byte array
func (R *RuleH) Rules2Json() ([]byte, error) {
	var t cmn.LbServiceArg
	var eps []cmn.LbEndPointArg
	var ret cmn.LbRuleMod
	var bret []byte
	for _, data := range R.tables[RtLB].eMap {
		// Make Service Arguments
		t.ServIP = data.tuples.l3Dst.addr.IP.String()
		if data.tuples.l4Prot.val == 6 {
			t.Proto = "tcp"
		} else if data.tuples.l4Prot.val == 17 {
			t.Proto = "udp"
		} else if data.tuples.l4Prot.val == 1 {
			t.Proto = "icmp"
		} else if data.tuples.l4Prot.val == 132 {
			t.Proto = "sctp"
		} else {
			return nil, errors.New("malformed service proto")
		}
		t.ServPort = data.tuples.l4Dst.val
		t.Sel = data.act.action.(*ruleNatActs).sel
		t.Mode = data.act.action.(*ruleNatActs).mode

		// Make Endpoints
		tmpEp := data.act.action.(*ruleNatActs).endPoints
		for _, ep := range tmpEp {
			eps = append(eps, cmn.LbEndPointArg{
				EpIP:   ep.xIP.String(),
				EpPort: ep.xPort,
				Weight: ep.weight,
			})
		}
		// Make LB rule
		ret.Serv = t
		ret.Eps = eps

		js, err := json.Marshal(ret)
		if err != nil {
			return nil, err
		}
		bret = append(bret, js...)
		fmt.Printf("js: %v\n", js)
		fmt.Println(string(js))
	}

	return bret, nil
}

// GetNatLbRule - get all rules and pack them into a cmn.LbRuleMod slice
func (R *RuleH) GetNatLbRule() ([]cmn.LbRuleMod, error) {
	var res []cmn.LbRuleMod

	for _, data := range R.tables[RtLB].eMap {
		var ret cmn.LbRuleMod
		// Make Service Arguments
		ret.Serv.ServIP = data.tuples.l3Dst.addr.IP.String()
		if data.tuples.l4Prot.val == 6 {
			ret.Serv.Proto = "tcp"
		} else if data.tuples.l4Prot.val == 17 {
			ret.Serv.Proto = "udp"
		} else if data.tuples.l4Prot.val == 1 {
			ret.Serv.Proto = "icmp"
		} else if data.tuples.l4Prot.val == 132 {
			ret.Serv.Proto = "sctp"
		} else if data.tuples.l4Prot.val == 0 {
			ret.Serv.Proto = "none"
		} else {
			return []cmn.LbRuleMod{}, errors.New("malformed service proto")
		}
		ret.Serv.ServPort = data.tuples.l4Dst.val
		ret.Serv.Sel = data.act.action.(*ruleNatActs).sel
		ret.Serv.Mode = data.act.action.(*ruleNatActs).mode
		ret.Serv.Monitor = data.hChk.actChk
		ret.Serv.InactiveTimeout = data.iTO
		ret.Serv.Bgp = data.bgp
		ret.Serv.BlockNum = data.tuples.pref
		ret.Serv.Managed = data.managed
		ret.Serv.Security = data.secMode
		ret.Serv.ProbeType = data.hChk.prbType
		ret.Serv.ProbePort = data.hChk.prbPort
		ret.Serv.ProbeReq = data.hChk.prbReq
		ret.Serv.ProbeResp = data.hChk.prbResp
		ret.Serv.Name = data.name
		ret.Serv.HostUrl = data.tuples.path
		if data.act.actType == RtActSnat {
			ret.Serv.Snat = true
		}

		for _, sip := range data.secIP {
			ret.SecIPs = append(ret.SecIPs, cmn.LbSecIPArg{SecIP: sip.sIP.String()})
		}

		data.DP(DpStatsGetImm)

		// Make Endpoints
		tmpEp := data.act.action.(*ruleNatActs).endPoints
		for _, ep := range tmpEp {
			state := "active"
			if ep.noService {
				state = "inactive"
			}

			if ep.inActive {
				continue
			}

			counterStr := fmt.Sprintf("%v:%v", ep.stat.packets, ep.stat.bytes)

			ret.Eps = append(ret.Eps, cmn.LbEndPointArg{
				EpIP:     ep.xIP.String(),
				EpPort:   ep.xPort,
				Weight:   ep.weight,
				State:    state,
				Counters: counterStr,
			})
		}
		// Make LB rule
		res = append(res, ret)
	}

	return res, nil
}

// validateXlateEPWeights - validate and adjust weights if necessary
func validateXlateEPWeights(servEndPoints []cmn.LbEndPointArg) (int, error) {
	sum := 0
	for _, se := range servEndPoints {
		sum += int(se.Weight)
	}

	if sum > 100 {
		return -1, errors.New("malformed-weight error")
	} else if sum < 100 {
		rem := (100 - sum) / len(servEndPoints)
		for idx := range servEndPoints {
			pSe := &servEndPoints[idx]
			pSe.Weight += uint8(rem)
		}
	}

	return 0, nil
}

func (R *RuleH) modNatEpHost(r *ruleEnt, endpoints []ruleNatEp, doAddOp bool, liveCheckEn bool) {
	var hopts epHostOpts
	pType := ""
	pPort := uint16(0)
	if r.hChk.prbRetries == 0 {
		hopts.inActTryThr = DflLbaInactiveTries
	} else {
		hopts.inActTryThr = r.hChk.prbRetries
	}
	if r.hChk.prbTimeo == 0 {
		hopts.probeDuration = DflHostProbeTimeout
	} else {
		hopts.probeDuration = r.hChk.prbTimeo
	}
	for _, nep := range endpoints {
		if r.tuples.l4Prot.val == 6 {
			pType = HostProbeConnectTCP
			pPort = nep.xPort
		} else if r.tuples.l4Prot.val == 17 {
			pType = HostProbeConnectUDP
			pPort = nep.xPort
		} else if r.tuples.l4Prot.val == 1 {
			pType = HostProbePing
		} else if r.tuples.l4Prot.val == 132 {
			pType = HostProbeConnectSCTP
			pPort = nep.xPort
		} else {
			pType = HostProbePing
		}

		if r.hChk.prbType != "" {
			// If probetype is specified as a part of rule,
			// override per end-point liveness settings
			hopts.probeType = r.hChk.prbType
			hopts.probePort = r.hChk.prbPort
			hopts.probeReq = r.hChk.prbReq
			hopts.probeResp = r.hChk.prbResp
		} else {
			hopts.probeType = pType
			hopts.probePort = pPort
		}

		if mh.pProbe == true || liveCheckEn {
			hopts.probeActivated = true
		}

		epKey := makeEPKey(nep.xIP.String(), pType, pPort)

		if doAddOp {
			if nep.inActive != true {
				R.AddEPHost(false, nep.xIP.String(), epKey, hopts)
			}
		} else {
			R.DeleteEPHost(false, epKey, nep.xIP.String(), hopts.probeType, hopts.probePort)
		}
	}
}

// GetNatLbRuleByID - Get a NAT rule by its identifier
func (R *RuleH) GetNatLbRuleByID(ruleID uint32) *ruleEnt {
	if ruleID < RtMaximumLbs {
		return R.tables[RtLB].rArr[ruleID]
	}

	return nil
}

// GetNatLbRuleByServArgs - Get a NAT rule by its service args
func (R *RuleH) GetNatLbRuleByServArgs(serv cmn.LbServiceArg) *ruleEnt {
	var ipProto uint8
	service := ""
	if tk.IsNetIPv4(serv.ServIP) {
		service = serv.ServIP + "/32"
	} else {
		service = serv.ServIP + "/128"
	}
	_, sNetAddr, err := net.ParseCIDR(service)
	if err != nil {
		return nil
	}

	if serv.Proto == "tcp" {
		ipProto = 6
	} else if serv.Proto == "udp" {
		ipProto = 17
	} else if serv.Proto == "icmp" {
		ipProto = 1
	} else if serv.Proto == "sctp" {
		ipProto = 132
	} else if serv.Proto == "none" {
		ipProto = 0
	} else {
		return nil
	}

	l4prot := rule8Tuple{ipProto, 0xff}
	l3dst := ruleIPTuple{*sNetAddr}
	l4dst := rule16Tuple{serv.ServPort, 0xffff}
	rt := ruleTuples{l3Dst: l3dst, l4Prot: l4prot, l4Dst: l4dst, pref: serv.BlockNum, path: serv.HostUrl}
	return R.tables[RtLB].eMap[rt.ruleKey()]
}

// GetNatLbRuleSecIPs - Get secondary IPs for SCTP NAT rule by its service args
func (R *RuleH) GetNatLbRuleSecIPs(serv cmn.LbServiceArg) []string {
	var ipProto uint8
	var ips []string
	service := ""
	if tk.IsNetIPv4(serv.ServIP) {
		service = serv.ServIP + "/32"
	} else {
		service = serv.ServIP + "/128"
	}
	_, sNetAddr, err := net.ParseCIDR(service)
	if err != nil {
		return nil
	}

	if serv.Proto == "sctp" {
		ipProto = 132
	} else {
		return nil
	}

	l4prot := rule8Tuple{ipProto, 0xff}
	l3dst := ruleIPTuple{*sNetAddr}
	l4dst := rule16Tuple{serv.ServPort, 0xffff}
	rt := ruleTuples{l3Dst: l3dst, l4Prot: l4prot, l4Dst: l4dst, pref: serv.BlockNum, path: serv.HostUrl}
	if R.tables[RtLB].eMap[rt.ruleKey()] != nil {
		for _, ip := range R.tables[RtLB].eMap[rt.ruleKey()].secIP {
			ips = append(ips, ip.sIP.String())
		}
	}
	return ips
}

func (R *RuleH) electEPSrc(r *ruleEnt) bool {
	var sip net.IP
	var e int
	chg := false
	mode := "default"
	addrRslv := false

	switch na := r.act.action.(type) {
	case *ruleNatActs:
		{
			for idx := range na.endPoints {
				np := &na.endPoints[idx]

				if np.foldRuleKey != "" {
					fr := R.tables[RtLB].eMap[np.foldRuleKey]
					if fr == nil || fr.addrRslv {
						addrRslv = true
						continue
					}
				}
				sip = np.rIP
				if na.mode == cmn.LBModeOneArm || na.mode == cmn.LBModeHostOneArm {
					mode = "onearm"
					e, sip, _ = R.zone.L3.IfaSelectAny(np.xIP, true)
					if e != 0 {
						tk.LogIt(tk.LogDebug, "Failed to find suitable source for %s\n", np.xIP.String())
						addrRslv = true
					}
					if np.xIP.Equal(sip) {
						sip = net.IPv4(0, 0, 0, 0)
					}
				} else if na.mode == cmn.LBModeFullNAT {
					mode = "fullnat"
					if !mh.has.IsCIKAMode() {
						sip = r.RuleVIP2PrivIP()
						if np.xIP.Equal(sip) {
							sip = net.IPv4(0, 0, 0, 0)
						} else if utils.IsIPHostAddr(np.xIP.String()) {
							sip = net.IPv4(0, 0, 0, 0)
						}
					} else {
						vip, err := mh.has.CIVipGet(r.ci)
						if err == nil {
							tk.LogIt(tk.LogDebug, "vip for %s: %s\n", r.ci, vip.String())
							sip = vip
						} else {
							tk.LogIt(tk.LogError, "vip for %s not found \n", r.ci)
							addrRslv = true
						}
					}
				} else {
					serviceIP := r.tuples.l3Dst.addr.IP.Mask(r.tuples.l3Dst.addr.Mask)
					if tk.IsNetIPv6(serviceIP.String()) && tk.IsNetIPv4(np.xIP.String()) {
						e, sip, _ = r.zone.L3.IfaSelectAny(np.xIP, false)
						if e != 0 {
							addrRslv = true
						}
					} else {
						sip = net.IPv4(0, 0, 0, 0)
					}
				}

				if !np.rIP.Equal(sip) {
					np.rIP = sip
					chg = true
					tk.LogIt(tk.LogDebug, "%s:suitable source for %s: %s\n", mode, np.xIP.String(), np.rIP.String())
				}
			}
		}
	}
	r.addrRslv = addrRslv
	return chg
}

func (R *RuleH) mkHostAssocs(r *ruleEnt) bool {
	chg := false
	curLocIPS := make(map[string]int)

	addrs, err := net.InterfaceAddrs()
	if err != nil {
		return chg
	}

	for _, addr := range addrs {
		if ipnet, ok := addr.(*net.IPNet); ok && !ipnet.IP.IsLoopback() {
			// check if IPv4 or IPv6 is not nil
			if ipnet.IP.To4() != nil || ipnet.IP.To16() != nil {
				if tk.IsNetIPv4(ipnet.IP.String()) && r.tuples.l3Dst.addr.IP.String() != ipnet.IP.String() {
					if _, found := curLocIPS[ipnet.IP.String()]; !found {
						curLocIPS[ipnet.IP.String()] = 0
					}
				}
			}
		}
	}

	for locIP := range r.locIPs {
		if _, found := curLocIPS[locIP]; found {
			curLocIPS[locIP]++
		} else {
			curLocIPS[locIP] = -1
		}
	}

	for clocIP, exists := range curLocIPS {
		if exists == 0 {
			chg = true
			r.locIPs[clocIP] = struct{}{}
			tk.LogIt(tk.LogInfo, "%s: added loc %s\n", r.tuples.String(), clocIP)
		} else if exists < 0 {
			chg = true
			delete(r.locIPs, clocIP)
			tk.LogIt(tk.LogInfo, "%s: deleted loc %s\n", r.tuples.String(), clocIP)
		}
	}

	return chg
}

func (R *RuleH) syncEPHostState2Rule(rule *ruleEnt, checkNow bool) bool {
	var sType string
	rChg := false
	if checkNow || time.Duration(time.Now().Sub(rule.sT).Seconds()) >= time.Duration(R.cfg.RuleInactChkTime) {
		switch na := rule.act.action.(type) {
		case *ruleNatActs:
			if rule.tuples.l4Prot.val == 6 {
				sType = HostProbeConnectTCP
			} else if rule.tuples.l4Prot.val == 17 {
				sType = HostProbeConnectUDP
			} else if rule.tuples.l4Prot.val == 1 {
				sType = HostProbePing
			} else if rule.tuples.l4Prot.val == 132 {
				sType = HostProbeConnectSCTP
			} else {
				return rChg
			}

			for idx, n := range na.endPoints {
				sOk := R.IsEPHostActive(makeEPKey(n.xIP.String(), sType, n.xPort))
				np := &na.endPoints[idx]
				if sOk == false {
					if np.noService == false {
						np.noService = true
						rChg = true
						tk.LogIt(tk.LogDebug, "nat lb-rule service-down ep - %s:%s\n", sType, n.xIP.String())
					}
				} else {
					if n.noService {
						np.noService = false
						np.inActTries = 0
						rChg = true
						tk.LogIt(tk.LogDebug, "nat lb-rule service-up ep - %s:%s\n", sType, n.xIP.String())
					}
				}
			}
			rule.sT = time.Now()
		}
	}

	return rChg
}

// foldRecursiveEPs - Check if this rule's key matches endpoint of another rule.
// If so, replace that rule's endpoints to this rule's endpoints
func (R *RuleH) foldRecursiveEPs(r *ruleEnt) {

	for _, tr := range R.tables[RtLB].eMap {
		switch atr := r.act.action.(type) {
		case *ruleNatActs:
			for i := range atr.endPoints {
				rep := &atr.endPoints[i]
				service := ""
				if tk.IsNetIPv4(rep.xIP.String()) {
					service = rep.xIP.String() + "/32"
				} else {
					service = rep.xIP.String() + "/128"
				}
				_, sNetAddr, err := net.ParseCIDR(service)
				if err != nil {
					continue
				}
				l4prot := rule8Tuple{r.tuples.l4Prot.val, 0xff}
				l3dst := ruleIPTuple{*sNetAddr}
				l4dst := rule16Tuple{rep.xPort, 0xffff}
				rtk := ruleTuples{l3Dst: l3dst, l4Prot: l4prot, l4Dst: l4dst, pref: r.tuples.pref}
				if rtk.ruleKey() == tr.tuples.ruleKey() {
					rep.foldEndPoints = tr.act.action.(*ruleNatActs).endPoints
					rep.foldRuleKey = tr.tuples.ruleKey()
				}
			}
		}

		switch at := tr.act.action.(type) {
		case *ruleNatActs:
			if r.act.action.(*ruleNatActs).sel != at.sel || r.act.action.(*ruleNatActs).sel == cmn.LbSelPrio {
				continue
			}
			fold := false
			for i := range at.endPoints {
				ep := &at.endPoints[i]
				service := ""
				if tk.IsNetIPv4(ep.xIP.String()) {
					service = ep.xIP.String() + "/32"
				} else {
					service = ep.xIP.String() + "/128"
				}
				_, sNetAddr, err := net.ParseCIDR(service)
				if err != nil {
					continue
				}

				l4prot := rule8Tuple{r.tuples.l4Prot.val, 0xff}
				l3dst := ruleIPTuple{*sNetAddr}
				l4dst := rule16Tuple{ep.xPort, 0xffff}
				rtk := ruleTuples{l3Dst: l3dst, l4Prot: l4prot, l4Dst: l4dst, pref: r.tuples.pref}
				if r.tuples.ruleKey() == rtk.ruleKey() {
					ep.foldEndPoints = r.act.action.(*ruleNatActs).endPoints
					ep.foldRuleKey = r.tuples.ruleKey()
					fold = true
				}
				if fold {
					tr.DP(DpCreate)
					tk.LogIt(tk.LogDebug, "nat lb-rule folded - %d:%s-%s\n", tr.ruleNum, tr.tuples.String(), tr.act.String())
				}
			}
		}
	}
}

// unFoldRecursiveEPs - Check if this rule's key matches endpoint of another rule.
// If so, replace that rule's original endpoint
func (R *RuleH) unFoldRecursiveEPs(r *ruleEnt) {

	selPolicy := cmn.LbSelRr
	switch at := r.act.action.(type) {
	case *ruleNatActs:
		selPolicy = at.sel
	}

	for _, tr := range R.tables[RtLB].eMap {
		if tr == r {
			continue
		}
		switch atr := r.act.action.(type) {
		case *ruleNatActs:
			for i := range atr.endPoints {
				rep := &atr.endPoints[i]
				if rep.foldRuleKey == tr.tuples.ruleKey() {
					rep.foldEndPoints = nil
					rep.foldRuleKey = ""
				}
			}
		}
		switch at := tr.act.action.(type) {
		case *ruleNatActs:
			if selPolicy != at.sel || selPolicy == cmn.LbSelPrio {
				continue
			}
			for i := range at.endPoints {
				ep := &at.endPoints[i]
				if r.tuples.ruleKey() == ep.foldRuleKey {
					ep.foldEndPoints = nil
					ep.foldRuleKey = ""
					tr.DP(DpCreate)
					tk.LogIt(tk.LogDebug, "nat lb-rule unfolded - %d:%s-%s\n", tr.ruleNum, tr.tuples.String(), tr.act.String())
				}
			}
		}
	}
}

// addVIPSys - system specific operations for VIPs of a LB rule
func (R *RuleH) addVIPSys(r *ruleEnt) {
<<<<<<< HEAD
	if !strings.Contains(r.name, "ipvs") && !strings.Contains(r.name, "static") {
		R.AddRuleVIP(r.tuples.l3Dst.addr.IP, r.RuleVIP2PrivIP())

		// Take care of any secondary VIPs
		for _, sVIP := range r.secIP {
			R.AddRuleVIP(sVIP.sIP, sVIP.sIP)
=======
	if r.act.actType != RtActSnat && !strings.Contains(r.name, "ipvs") && !strings.Contains(r.name, "static") {

		if !r.tuples.l3Dst.addr.IP.IsUnspecified() {
			R.vipMap[r.tuples.l3Dst.addr.IP.String()]++

			if R.vipMap[r.tuples.l3Dst.addr.IP.String()] == 1 {
				R.AdvRuleVIPIfL2(r.tuples.l3Dst.addr.IP)
			}
		}

		// Take care of any secondary VIPs
		for _, sVIP := range r.secIP {
			if !sVIP.sIP.IsUnspecified() {
				R.vipMap[sVIP.sIP.String()]++
				if R.vipMap[sVIP.sIP.String()] == 1 {
					R.AdvRuleVIPIfL2(sVIP.sIP)
				}
			}
		}
	}
}

func getLBArms(oldEps []ruleNatEp, newEps []ruleNatEp, oper cmn.LBOp) (bool, []ruleNatEp) {
	var retEps []ruleNatEp
	ruleChg := false
	found := false

	for i, eEp := range oldEps {
		for j, nEp := range newEps {
			if eEp.xIP.Equal(nEp.xIP) &&
				eEp.xPort == nEp.xPort {
				e := &oldEps[i]
				n := &newEps[j]
				if eEp.inActive && oper != cmn.LBOPDetach {
					ruleChg = true
					e.inActive = false
				}
				if e.weight != nEp.weight {
					ruleChg = true
					e.weight = nEp.weight
				}
				e.chkVal = true
				n.chkVal = true
				found = true
				break
			}
		}
	}

	// Remove LB arms from an existing LB
	if oper == cmn.LBOPDetach {
		if !found {
			return false, oldEps
		}
		for i := range oldEps {
			e := &oldEps[i]
			if !e.chkVal {
				retEps = append(retEps, *e)
			}
>>>>>>> dc7047de
		}
		return true, retEps
	}

	retEps = oldEps

	// Attach LB arms to an existing LB
	for i, nEp := range newEps {
		n := &newEps[i]
		if !nEp.chkVal {
			ruleChg = true
			n.chkVal = true
			retEps = append(retEps, *n)
		}
	}

	for i, eEp := range retEps {
		e := &retEps[i]
		if !eEp.chkVal && oper == cmn.LBOPAdd {
			ruleChg = true
			e.inActive = true
		}
		e.chkVal = false
	}
	return ruleChg, retEps
}

// AddNatLbRule - Add a service LB nat rule. The service details are passed in serv argument,
// and end-point information is passed in the slice servEndPoints. On success,
// it will return 0 and nil error, else appropriate return code and error string will be set
func (R *RuleH) AddNatLbRule(serv cmn.LbServiceArg, servSecIPs []cmn.LbSecIPArg, servEndPoints []cmn.LbEndPointArg) (int, error) {
	var natActs ruleNatActs
	var nSecIP []ruleNatSIP
	var ipProto uint8
	var privIP net.IP

	// Validate service args
	service := ""
	if tk.IsNetIPv4(serv.ServIP) {
		service = serv.ServIP + "/32"
	} else {
		service = serv.ServIP + "/128"
	}
	_, sNetAddr, err := net.ParseCIDR(service)
	if err != nil {
		return RuleUnknownServiceErr, errors.New("malformed-service error")
	}

	privIP = nil
	if serv.PrivateIP != "" {
		privIP = net.ParseIP(serv.PrivateIP)
		if privIP == nil {
			return RuleUnknownServiceErr, errors.New("malformed-service privateIP error")
		}
	}

	// Validate inactivity timeout
	if serv.InactiveTimeout > LbMaxInactiveTimeout {
		return RuleArgsErr, errors.New("service-args error")
	} else if serv.InactiveTimeout == 0 {
		serv.InactiveTimeout = LbDefaultInactiveTimeout
		if serv.Proto != "tcp" && serv.Proto != "sctp" {
			serv.InactiveTimeout = LbDefaultInactiveNSTimeout
		}
	}

	// Validate liveness probetype and port
	if serv.ProbeType != "" {
		if serv.ProbeType != HostProbeConnectSCTP &&
			serv.ProbeType != HostProbeConnectTCP &&
			serv.ProbeType != HostProbeConnectUDP &&
			serv.ProbeType != HostProbePing &&
			serv.ProbeType != HostProbeNone {
			return RuleArgsErr, errors.New("malformed-service-ptype error")
		}

		if (serv.ProbeType == HostProbeConnectSCTP ||
			serv.ProbeType == HostProbeConnectTCP ||
			serv.ProbeType == HostProbeConnectUDP) &&
			(serv.ProbePort == 0) {
			return RuleArgsErr, errors.New("malformed-service-pport error")
		}

		if (serv.ProbeType == HostProbeNone || serv.ProbeType == HostProbePing) &&
			(serv.ProbePort != 0) {
			return RuleArgsErr, errors.New("malformed-service-pport error")
		}

		// Override monitor flag to true if certain conditions meet
		if serv.ProbeType != HostProbeNone {
			serv.Monitor = true
		}
	} else if serv.ProbePort != 0 {
		return RuleArgsErr, errors.New("malformed-service-pport error")
	}

	// Currently support a maximum of MAX_NAT_EPS
	if len(servEndPoints) <= 0 || len(servEndPoints) > MaxNatEndPoints {
		return RuleEpCountErr, errors.New("endpoints-range error")
	}

	// For ICMP service, non-zero port can't be specified
	if serv.Proto == "icmp" && serv.ServPort != 0 {
		return RuleUnknownServiceErr, errors.New("malformed-service error")
	}

	if serv.Proto == "tcp" {
		ipProto = 6
	} else if serv.Proto == "udp" {
		ipProto = 17
	} else if serv.Proto == "icmp" {
		ipProto = 1
	} else if serv.Proto == "sctp" {
		ipProto = 132
	} else if serv.Proto == "none" {
		ipProto = 0
	} else {
		return RuleUnknownServiceErr, errors.New("malformed-proto error")
	}

	if serv.Proto != "sctp" && len(servSecIPs) > 0 {
		return RuleArgsErr, errors.New("secondaryIP-args error")
	}

	if len(servSecIPs) > 3 {
		return RuleArgsErr, errors.New("secondaryIP-args len error")
	}

	activateProbe := false

	for _, k := range servSecIPs {
		pNetAddr := net.ParseIP(k.SecIP)
		if pNetAddr == nil {
			return RuleUnknownServiceErr, errors.New("malformed-secIP error")
		}
		if tk.IsNetIPv4(serv.ServIP) && tk.IsNetIPv6(k.SecIP) {
			return RuleUnknownServiceErr, errors.New("malformed-secIP nat46 error")
		}
		sip := ruleNatSIP{pNetAddr}
		nSecIP = append(nSecIP, sip)
	}

	sort.SliceStable(nSecIP, func(i, j int) bool {
		a := tk.IPtonl(nSecIP[i].sIP)
		b := tk.IPtonl(nSecIP[j].sIP)
		return a < b
	})

	if serv.Mode == cmn.LBModeHostOneArm && !sNetAddr.IP.IsUnspecified() {
		tk.LogIt(tk.LogInfo, "nat lb-rule %s-%v-%s hostarm needs unspec VIP\n", serv.ServIP, serv.ServPort, serv.Proto)
		return RuleArgsErr, errors.New("hostarm-args error")
	}

	natActs.sel = serv.Sel
	natActs.mode = cmn.LBMode(serv.Mode)

	if natActs.mode == cmn.LBModeOneArm || natActs.mode == cmn.LBModeFullNAT || natActs.mode == cmn.LBModeHostOneArm || serv.Monitor {
		activateProbe = true
	}

	for _, k := range servEndPoints {
		pNetAddr := net.ParseIP(k.EpIP)
		xNetAddr := net.IPv4(0, 0, 0, 0)
		if pNetAddr == nil {
			return RuleUnknownEpErr, errors.New("malformed-lbep error")
		}
		if tk.IsNetIPv4(serv.ServIP) && tk.IsNetIPv6(k.EpIP) {
			return RuleUnknownServiceErr, errors.New("malformed-service nat46 error")
		}
		if serv.Proto == "icmp" && k.EpPort != 0 {
			return RuleUnknownServiceErr, errors.New("malformed-service error")
		}

		if natActs.mode == cmn.LBModeDSR && k.EpPort != serv.ServPort {
			return RuleUnknownServiceErr, errors.New("malformed-service dsr-port error")
		}
		ep := ruleNatEp{pNetAddr, xNetAddr, k.EpPort, k.Weight, 0, false, false, false, ruleStat{0, 0}, nil, ""}
		natActs.endPoints = append(natActs.endPoints, ep)
	}

	sort.SliceStable(natActs.endPoints, func(i, j int) bool {
		a := tk.IPtonl(natActs.endPoints[i].xIP)
		b := tk.IPtonl(natActs.endPoints[j].xIP)
		return a < b
	})

	l4prot := rule8Tuple{ipProto, 0xff}
	l3dst := ruleIPTuple{*sNetAddr}
	l4dst := rule16Tuple{serv.ServPort, 0xffff}
	rt := ruleTuples{l3Dst: l3dst, l4Prot: l4prot, l4Dst: l4dst, pref: serv.BlockNum, path: serv.HostUrl}

	eRule := R.tables[RtLB].eMap[rt.ruleKey()]

	if eRule != nil {
		if !reflect.DeepEqual(eRule.secIP, nSecIP) {
			return RuleUnknownServiceErr, errors.New("secIP modify error")
		}
		// If a NAT rule already exists, we try not reschuffle the order of the end-points.
		// We will try to append the new end-points at the end, while marking any other end-points
		// not in the new list as inactive
		ruleChg, retEps := getLBArms(eRule.act.action.(*ruleNatActs).endPoints, natActs.endPoints, serv.Oper)

		if eRule.hChk.prbType != serv.ProbeType || eRule.hChk.prbPort != serv.ProbePort ||
			eRule.hChk.prbReq != serv.ProbeReq || eRule.hChk.prbResp != serv.ProbeResp ||
			eRule.pTO != serv.PersistTimeout || eRule.act.action.(*ruleNatActs).sel != natActs.sel ||
			eRule.act.action.(*ruleNatActs).mode != natActs.mode {
			ruleChg = true
		}

		if !ruleChg {
			return RuleExistsErr, errors.New("lbrule-exists error")
		}

		if eRule.secMode != serv.Security {
			return RuleExistsErr, errors.New("lbrule-exist error: cant modify rule security mode")
		}

		if len(retEps) == 0 {
			tk.LogIt(tk.LogDebug, "nat lb-rule %s has no-endpoints: to be deleted\n", eRule.tuples.String())
			return R.DeleteNatLbRule(serv)
		}

		if eRule.act.action.(*ruleNatActs).mode == cmn.LBModeFullProxy && natActs.mode != cmn.LBModeFullProxy ||
			eRule.act.action.(*ruleNatActs).mode != cmn.LBModeFullProxy && natActs.mode == cmn.LBModeFullProxy {
			return RuleExistsErr, errors.New("lbrule-exist error: cant modify fullproxy rule mode")
		}

		if eRule.act.action.(*ruleNatActs).mode == cmn.LBModeFullProxy {
			eRule.DP(DpRemove)
		}

		// Update the rule
		eRule.hChk.prbType = serv.ProbeType
		eRule.hChk.prbPort = serv.ProbePort
		eRule.hChk.prbReq = serv.ProbeReq
		eRule.hChk.prbResp = serv.ProbeResp
		eRule.hChk.prbRetries = serv.ProbeRetries
		eRule.hChk.prbTimeo = serv.ProbeTimeout
		eRule.pTO = serv.PersistTimeout
		eRule.act.action.(*ruleNatActs).sel = natActs.sel
		eRule.act.action.(*ruleNatActs).endPoints = retEps
		eRule.act.action.(*ruleNatActs).mode = natActs.mode
		// Managed flag can't be modified on the fly
		// eRule.managed = serv.Managed

		if !serv.Snat {
			R.modNatEpHost(eRule, retEps, true, activateProbe)
			R.electEPSrc(eRule)
		}

		eRule.sT = time.Now()
		eRule.iTO = serv.InactiveTimeout
		tk.LogIt(tk.LogDebug, "nat lb-rule updated - %s:%s\n", eRule.tuples.String(), eRule.act.String())
		eRule.DP(DpCreate)

		return 0, nil
	} else if serv.Oper == cmn.LBOPDetach {
		tk.LogIt(tk.LogInfo, "nat lb-rule %s-%v-%s does not exist\n", serv.ServIP, serv.ServPort, serv.Proto)
		return RuleNotExistsErr, errors.New("lbrule not-exists error")
	}

	r := new(ruleEnt)
	r.tuples = rt
	r.zone = R.zone
	r.name = serv.Name
	if serv.Snat {
		r.act.actType = RtActSnat
	} else if serv.Mode == cmn.LBModeFullNAT || serv.Mode == cmn.LBModeOneArm || serv.Mode == cmn.LBModeHostOneArm {
		r.act.actType = RtActFullNat
	} else if serv.Mode == cmn.LBModeFullProxy {
		r.act.actType = RtActFullProxy
	} else {
		r.act.actType = RtActDnat
	}
	r.managed = serv.Managed
	r.secIP = nSecIP
	r.secMode = serv.Security
	// Per LB end-point health-check is supposed to be handled at kube-loxilb/CCM,
	// but it certain cases like stand-alone mode, loxilb can do its own
	// lb end-point health monitoring
	r.hChk.prbType = serv.ProbeType
	r.hChk.prbPort = serv.ProbePort
	r.hChk.prbReq = serv.ProbeReq
	r.hChk.prbResp = serv.ProbeResp
	r.hChk.prbRetries = serv.ProbeRetries
	r.hChk.prbTimeo = serv.ProbeTimeout
	r.hChk.actChk = serv.Monitor

	r.act.action = &natActs
	r.ruleNum, err = R.tables[RtLB].Mark.GetCounter()
	if err != nil {
		tk.LogIt(tk.LogError, "nat lb-rule - %s:%s hwm error\n", r.tuples.String(), r.act.String())
		return RuleAllocErr, errors.New("rule-hwm error")
	}
	r.sT = time.Now()
	r.iTO = serv.InactiveTimeout
	r.bgp = serv.Bgp
	r.ci = cmn.CIDefault
	r.privIP = privIP
	r.pTO = 0
	if serv.Sel == cmn.LbSelRrPersist {
		if serv.PersistTimeout == 0 || serv.PersistTimeout > 24*60*60 {
			r.pTO = DefaultPersistTimeOut
		} else {
			r.pTO = serv.PersistTimeout
		}
	}
	r.locIPs = make(map[string]struct{})

	if !serv.Snat {
		R.foldRecursiveEPs(r)
		R.modNatEpHost(r, natActs.endPoints, true, activateProbe)
		R.electEPSrc(r)
		if serv.Mode == cmn.LBModeHostOneArm {
			R.mkHostAssocs(r)
		}
	}

	tk.LogIt(tk.LogDebug, "nat lb-rule added - %d:%s-%s\n", r.ruleNum, r.tuples.String(), r.act.String())

	R.tables[RtLB].eMap[rt.ruleKey()] = r
	if r.ruleNum < RtMaximumLbs {
		R.tables[RtLB].rArr[r.ruleNum] = r
	}
	R.addVIPSys(r)
	r.DP(DpCreate)

	return 0, nil
}

// deleteVIPSys - system specific operations for deleting VIPs of a LB rule
func (R *RuleH) deleteVIPSys(r *ruleEnt) {
<<<<<<< HEAD
	if !strings.Contains(r.name, "ipvs") && !strings.Contains(r.name, "static") {
		R.DeleteRuleVIP(r.tuples.l3Dst.addr.IP)

		// Take care of any secondary VIPs
		for _, sVIP := range r.secIP {
			R.DeleteRuleVIP(sVIP.sIP)
=======
	if r.act.actType != RtActSnat && !strings.Contains(r.name, "ipvs") && !strings.Contains(r.name, "static") {

		if !r.tuples.l3Dst.addr.IP.IsUnspecified() {
			R.vipMap[r.tuples.l3Dst.addr.IP.String()]--

			if R.vipMap[r.tuples.l3Dst.addr.IP.String()] == 0 {
				if utils.IsIPHostAddr(r.tuples.l3Dst.addr.IP.String()) {
					loxinlp.DelAddrNoHook(r.tuples.l3Dst.addr.IP.String()+"/32", "lo")
				}
				dev := fmt.Sprintf("llb-rule-%s", r.tuples.l3Dst.addr.IP.String())
				ret, _ := mh.zr.L3.IfaFind(dev, r.tuples.l3Dst.addr.IP)
				if ret == 0 {
					mh.zr.L3.IfaDelete(dev, r.tuples.l3Dst.addr.IP.String()+"/32")
				}
				delete(R.vipMap, r.tuples.l3Dst.addr.IP.String())
			}
		}

		// Take care of any secondary VIPs
		for _, sVIP := range r.secIP {
			if !sVIP.sIP.IsUnspecified() {
				R.vipMap[sVIP.sIP.String()]--
				if R.vipMap[sVIP.sIP.String()] == 0 {
					if utils.IsIPHostAddr(sVIP.sIP.String()) {
						loxinlp.DelAddrNoHook(sVIP.sIP.String()+"/32", "lo")
					}
					dev := fmt.Sprintf("llb-rule-%s", sVIP.sIP.String())
					ret, _ := mh.zr.L3.IfaFind(dev, sVIP.sIP)
					if ret == 0 {
						mh.zr.L3.IfaDelete(dev, sVIP.sIP.String()+"/32")
					}
					delete(R.vipMap, sVIP.sIP.String())
				}
			}
>>>>>>> dc7047de
		}
	}
}

// DeleteNatLbRule - Delete a service LB nat rule. The service details are passed in serv argument.
// On success, it will return 0 and nil error, else appropriate return code and
// error string will be set
func (R *RuleH) DeleteNatLbRule(serv cmn.LbServiceArg) (int, error) {
	var ipProto uint8

	service := ""
	if tk.IsNetIPv4(serv.ServIP) {
		service = serv.ServIP + "/32"
	} else {
		service = serv.ServIP + "/128"
	}
	_, sNetAddr, err := net.ParseCIDR(service)
	if err != nil {
		return RuleUnknownServiceErr, errors.New("malformed-service error")
	}

	if serv.Proto == "tcp" {
		ipProto = 6
	} else if serv.Proto == "udp" {
		ipProto = 17
	} else if serv.Proto == "icmp" {
		ipProto = 1
	} else if serv.Proto == "sctp" {
		ipProto = 132
	} else if serv.Proto == "none" {
		ipProto = 0
	} else {
		return RuleUnknownServiceErr, errors.New("malformed-proto error")
	}

	l4prot := rule8Tuple{ipProto, 0xff}
	l3dst := ruleIPTuple{*sNetAddr}
	l4dst := rule16Tuple{serv.ServPort, 0xffff}
	rt := ruleTuples{l3Dst: l3dst, l4Prot: l4prot, l4Dst: l4dst, pref: serv.BlockNum, path: serv.HostUrl}

	rule := R.tables[RtLB].eMap[rt.ruleKey()]
	if rule == nil {
		return RuleNotExistsErr, errors.New("no-rule error")
	}

	defer R.tables[RtLB].Mark.PutCounter(rule.ruleNum)

	eEps := rule.act.action.(*ruleNatActs).endPoints
	activatedProbe := false
	if rule.act.action.(*ruleNatActs).mode == cmn.LBModeOneArm || rule.act.action.(*ruleNatActs).mode == cmn.LBModeFullNAT || rule.act.action.(*ruleNatActs).mode == cmn.LBModeHostOneArm || rule.hChk.actChk {
		activatedProbe = true
	}
	if rule.act.actType != RtActSnat {
		R.modNatEpHost(rule, eEps, false, activatedProbe)
		R.unFoldRecursiveEPs(rule)
	}

	delete(R.tables[RtLB].eMap, rt.ruleKey())
	if rule.ruleNum < RtMaximumLbs {
		R.tables[RtLB].rArr[rule.ruleNum] = nil
	}

	R.deleteVIPSys(rule)

	tk.LogIt(tk.LogDebug, "nat lb-rule deleted %s-%s\n", rule.tuples.String(), rule.act.String())

	rule.DP(DpRemove)

	return 0, nil
}

// GetFwRule - get all Fwrules and pack them into a cmn.FwRuleMod slice
func (R *RuleH) GetFwRule() ([]cmn.FwRuleMod, error) {
	var res []cmn.FwRuleMod

	for _, data := range R.tables[RtFw].eMap {
		var ret cmn.FwRuleMod
		// Make Fw Arguments
		ret.Rule.DstIP = data.tuples.l3Dst.addr.String()
		ret.Rule.SrcIP = data.tuples.l3Src.addr.String()
		if data.tuples.l4Dst.valid == 0xffff {
			ret.Rule.DstPortMin = data.tuples.l4Dst.val
		} else {
			ret.Rule.DstPortMin = data.tuples.l4Dst.valid
		}
		ret.Rule.DstPortMax = data.tuples.l4Dst.val
		if data.tuples.l4Src.valid == 0xffff {
			ret.Rule.SrcPortMin = data.tuples.l4Src.val
		} else {
			ret.Rule.SrcPortMin = data.tuples.l4Src.valid
		}

		ret.Rule.SrcPortMax = data.tuples.l4Src.val
		ret.Rule.Proto = data.tuples.l4Prot.val
		ret.Rule.InPort = data.tuples.port.val
		ret.Rule.Pref = data.tuples.pref

		// Make Fw Opts
		fwOpts := data.act.action.(*ruleFwOpts)
		if fwOpts.op == RtActFwd {
			ret.Opts.Allow = true
		} else if fwOpts.op == RtActDrop {
			ret.Opts.Drop = true
		} else if fwOpts.op == RtActRedirect {
			ret.Opts.Rdr = true
			ret.Opts.RdrPort = fwOpts.opt.rdrPort
		} else if fwOpts.op == RtActTrap {
			ret.Opts.Trap = true
		} else if fwOpts.op == RtActSnat {
			ret.Opts.DoSnat = true
			ret.Opts.ToIP = fwOpts.opt.snatIP
			ret.Opts.ToPort = uint16(fwOpts.opt.snatPort)
		}
		if fwOpts.op != RtActSnat {
			ret.Opts.Mark = fwOpts.opt.fwMark
		}
		ret.Opts.Record = fwOpts.opt.record

		data.Fw2DP(DpStatsGetImm)
		ret.Opts.Counter = fmt.Sprintf("%v:%v", data.stat.packets, data.stat.bytes)

		// Make FwRule
		res = append(res, ret)
	}

	return res, nil
}

// AddFwRule - Add a firewall rule. The rule details are passed in fwRule argument
// it will return 0 and nil error, else appropriate return code and error string will be set
func (R *RuleH) AddFwRule(fwRule cmn.FwRuleArg, fwOptArgs cmn.FwOptArg) (int, error) {
	var fwOpts ruleFwOpts
	var l4src rule16Tuple
	var l4dst rule16Tuple
	var l4prot rule8Tuple

	// Validate rule args
	_, dNetAddr, err := net.ParseCIDR(fwRule.DstIP)
	if err != nil {
		return RuleTupleErr, errors.New("malformed-rule error")
	}

	_, sNetAddr, err := net.ParseCIDR(fwRule.SrcIP)
	if err != nil {
		return RuleTupleErr, errors.New("malformed-rule error")
	}

	l3dst := ruleIPTuple{*dNetAddr}
	l3src := ruleIPTuple{*sNetAddr}

	if fwRule.Proto == 0 {
		l4prot = rule8Tuple{0, 0}
	} else {
		l4prot = rule8Tuple{fwRule.Proto, 0xff}
	}

	if fwRule.SrcPortMax == fwRule.SrcPortMin {
		if fwRule.SrcPortMin == 0 {
			l4src = rule16Tuple{0, 0}
		} else {
			l4src = rule16Tuple{fwRule.SrcPortMin, 0xffff}
		}
	} else {
		l4src = rule16Tuple{fwRule.SrcPortMax, fwRule.SrcPortMin}
	}
	if fwRule.DstPortMax == fwRule.DstPortMin {
		if fwRule.DstPortMin == 0 {
			l4dst = rule16Tuple{0, 0}
		} else {
			l4dst = rule16Tuple{fwRule.DstPortMin, 0xffff}
		}
	} else {
		l4dst = rule16Tuple{fwRule.DstPortMax, fwRule.DstPortMin}
	}
	inport := ruleStringTuple{fwRule.InPort}
	rt := ruleTuples{l3Src: l3src, l3Dst: l3dst, l4Prot: l4prot,
		l4Src: l4src, l4Dst: l4dst, port: inport, pref: fwRule.Pref}

	eFw := R.tables[RtFw].eMap[rt.ruleKey()]

	if eFw != nil {
		// If a FW rule already exists
		return RuleExistsErr, errors.New("fwrule-exists error")
	}

	r := new(ruleEnt)
	r.tuples = rt
	r.zone = R.zone

	/* Default is drop */
	fwOpts.op = RtActDrop
	fwOpts.opt.fwMark = fwOptArgs.Mark
	fwOpts.opt.record = fwOptArgs.Record

	if fwOptArgs.Allow {
		r.act.actType = RtActFwd
		fwOpts.op = RtActFwd
	} else if fwOptArgs.Drop {
		r.act.actType = RtActDrop
		fwOpts.op = RtActDrop
	} else if fwOptArgs.Rdr {
		r.act.actType = RtActRedirect
		fwOpts.op = RtActRedirect
		fwOpts.opt.rdrPort = fwOptArgs.RdrPort
	} else if fwOptArgs.Trap {
		r.act.actType = RtActTrap
		fwOpts.op = RtActTrap
	} else if fwOptArgs.DoSnat {
		r.act.actType = RtActSnat
		fwOpts.op = RtActSnat
		fwOpts.opt.snatIP = fwOptArgs.ToIP
		fwOpts.opt.snatPort = fwOptArgs.ToPort

		if sIP := net.ParseIP(fwOptArgs.ToIP); sIP == nil {
			return RuleArgsErr, errors.New("malformed-args error")
		}

		if fwOpts.opt.fwMark != 0 {
			return RuleArgsErr, errors.New("malformed-args fwmark !=0 for snat-error")
		}
	}

	r.act.action = &fwOpts
	r.ruleNum, err = R.tables[RtFw].Mark.GetCounter()
	if err != nil {
		tk.LogIt(tk.LogError, "fw-rule - %s:%s mark error\n", r.tuples.String(), r.act.String())
		return RuleAllocErr, errors.New("rule-mark error")
	}
	r.sT = time.Now()

	if fwOptArgs.DoSnat {
		// Create SNAT Rule
		var servArg cmn.LbServiceArg
		servArg.ServIP = "0.0.0.0"
		servArg.ServPort = 0
		servArg.Proto = "none"
		servArg.BlockNum = uint16(r.ruleNum) | 0x1000
		servArg.Sel = cmn.LbSelRr
		servArg.Mode = cmn.LBModeDefault
		servArg.Snat = true
		servArg.InactiveTimeout = LbDefaultInactiveTimeout
		servArg.Name = fmt.Sprintf("%s:%s:%d", "snat", fwOpts.opt.snatIP, fwOpts.opt.snatPort)

		snatEP := []cmn.LbEndPointArg{{EpIP: fwOpts.opt.snatIP, EpPort: fwOpts.opt.snatPort}}

		_, err := R.AddNatLbRule(servArg, nil, snatEP)
		if err != nil {
			tk.LogIt(tk.LogError, "fw-rule - %s:%s (%s) snat create error\n", r.tuples.String(), r.act.String(), err)
			return RuleArgsErr, errors.New("rule-snat error")
		}

		fwOpts.opt.fwMark = uint32(uint16((r.ruleNum) | 0x1000))

	}

	tk.LogIt(tk.LogDebug, "fw-rule added - %d:%s-%s\n", r.ruleNum, r.tuples.String(), r.act.String())

	R.tables[RtFw].eMap[rt.ruleKey()] = r

	r.Fw2DP(DpCreate)

	return 0, nil
}

// DeleteFwRule - Delete a firewall rule,
// On success, it will return 0 and nil error, else appropriate return code and
// error string will be set
func (R *RuleH) DeleteFwRule(fwRule cmn.FwRuleArg) (int, error) {
	var l4src rule16Tuple
	var l4dst rule16Tuple
	var l4prot rule8Tuple

	// Vaildate rule args
	_, dNetAddr, err := net.ParseCIDR(fwRule.DstIP)
	if err != nil {
		return RuleTupleErr, errors.New("malformed-rule error")
	}

	_, sNetAddr, err := net.ParseCIDR(fwRule.SrcIP)
	if err != nil {
		return RuleTupleErr, errors.New("malformed-rule error")
	}

	l3dst := ruleIPTuple{*dNetAddr}
	l3src := ruleIPTuple{*sNetAddr}

	if fwRule.Proto == 0 {
		l4prot = rule8Tuple{0, 0}
	} else {
		l4prot = rule8Tuple{fwRule.Proto, 0xff}
	}

	if fwRule.SrcPortMax == fwRule.SrcPortMin {
		if fwRule.SrcPortMin == 0 {
			l4src = rule16Tuple{0, 0}
		} else {
			l4src = rule16Tuple{fwRule.SrcPortMin, 0xffff}
		}
	} else {
		l4src = rule16Tuple{fwRule.SrcPortMax, fwRule.SrcPortMin}
	}
	if fwRule.DstPortMax == fwRule.DstPortMin {
		if fwRule.DstPortMin == 0 {
			l4dst = rule16Tuple{0, 0}
		} else {
			l4dst = rule16Tuple{fwRule.DstPortMin, 0xffff}
		}
	} else {
		l4dst = rule16Tuple{fwRule.DstPortMax, fwRule.DstPortMin}
	}
	inport := ruleStringTuple{fwRule.InPort}
	rt := ruleTuples{l3Src: l3src, l3Dst: l3dst, l4Prot: l4prot, l4Src: l4src, l4Dst: l4dst, port: inport, pref: fwRule.Pref}

	rule := R.tables[RtFw].eMap[rt.ruleKey()]
	if rule == nil {
		return RuleNotExistsErr, errors.New("no-rule error")
	}

	if rule.act.actType == RtActSnat {
		// Delete implicit SNAT Rule

		var servArg cmn.LbServiceArg
		servArg.ServIP = "0.0.0.0"
		servArg.ServPort = 0
		servArg.Proto = "none"
		servArg.BlockNum = uint16(rule.ruleNum) | 0x1000
		servArg.Sel = cmn.LbSelRr
		servArg.Mode = cmn.LBModeDefault
		servArg.Snat = true

		switch fwOpts := rule.act.action.(type) {
		case *ruleFwOpts:
			servArg.Name = fmt.Sprintf("%s:%s:%d", "Masq", fwOpts.opt.snatIP, fwOpts.opt.snatPort)
		}

		_, err := R.DeleteNatLbRule(servArg)
		if err != nil {
			tk.LogIt(tk.LogError, "fw-rule - %s:%s snat delete error\n", rule.tuples.String(), rule.act.String())
		}
	}

	defer R.tables[RtFw].Mark.PutCounter(rule.ruleNum)

	delete(R.tables[RtFw].eMap, rt.ruleKey())

	tk.LogIt(tk.LogDebug, "fw-rule deleted %s-%s\n", rule.tuples.String(), rule.act.String())

	rule.Fw2DP(DpRemove)

	return 0, nil
}

// GetEpHosts - get all end-points and pack them into a cmn.EndPointMod slice
func (R *RuleH) GetEpHosts() ([]cmn.EndPointMod, error) {
	var res []cmn.EndPointMod

	for _, data := range R.epMap {
		var ret cmn.EndPointMod
		// Make end-point
		ret.HostName = data.hostName
		ret.Name = data.epKey
		if !data.opts.probeActivated {
			ret.ProbeType = HostProbeNone
		} else {
			ret.ProbeType = data.opts.probeType
			ret.ProbeDuration = data.opts.probeDuration
			ret.InActTries = data.opts.inActTryThr
		}
		ret.ProbeReq = data.opts.probeReq
		ret.ProbeResp = data.opts.probeResp
		ret.ProbePort = data.opts.probePort
		if ret.ProbeType == HostProbePing {
			ret.MinDelay = fmt.Sprintf("%v", data.minDelay)
			ret.AvgDelay = fmt.Sprintf("%v", data.avgDelay)
			ret.MaxDelay = fmt.Sprintf("%v", data.maxDelay)
		}
		if data.inactive {
			ret.CurrState = "nok"
		} else {
			ret.CurrState = "ok"
		}

		// Append to slice
		res = append(res, ret)
	}

	return res, nil
}

// IsEPHostActive - Check if end-point is active
func (R *RuleH) IsEPHostActive(epKey string) bool {
	ep := R.epMap[epKey]
	if ep == nil {
		return true // Are we sure ??
	}

	return !ep.inactive
}

func validateEPHostOpts(hostName string, args epHostOpts) (int, error) {
	// Validate hostopts
	if net.ParseIP(hostName) == nil {
		return RuleArgsErr, errors.New("host-parse error")
	}

	if args.inActTryThr > MaxDflLbaInactiveTries ||
		args.probeDuration > MaxHostProbeTime {
		return RuleArgsErr, errors.New("host-args error")
	}

	if args.probeType != HostProbePing &&
		args.probeType != HostProbeConnectTCP &&
		args.probeType != HostProbeConnectUDP &&
		args.probeType != HostProbeConnectSCTP &&
		args.probeType != HostProbeHTTP &&
		args.probeType != HostProbeHTTPS &&
		args.probeType != HostProbeNone {
		return RuleArgsErr, errors.New("host-args unknown probe type")
	}

	if (args.probeType == HostProbeConnectTCP ||
		args.probeType == HostProbeConnectUDP ||
		args.probeType == HostProbeConnectSCTP) &&
		args.probePort == 0 {
		return RuleArgsErr, errors.New("host-args unknown probe port")
	}

	return 0, nil
}

func makeEPKey(hostName string, probeType string, probePort uint16) string {
	return hostName + "_" + probeType + "_" + strconv.Itoa(int(probePort))
}

// AddEPHost - Add an end-point host
// name, if present will be used as endpoint key
// It will return 0 and nil error, else appropriate return code and error string will be set
func (R *RuleH) AddEPHost(apiCall bool, hostName string, name string, args epHostOpts) (int, error) {
	var epKey string

	if apiCall && args.probeType != HostProbeNone {
		args.probeActivated = true
	}

	R.epMx.Lock()
	defer R.epMx.Unlock()

	// Validate hostopts
	_, err := validateEPHostOpts(hostName, args)
	if err != nil {
		tk.LogIt(tk.LogError, "Failed to add EP :%s\n", err)
		return RuleArgsErr, err
	}
	// Load CA cert into pool
	if args.probeType == HostProbeHTTPS {
		// Check if there exist a CA certificate particularly for this EP
		rootCACertile := cmn.CertPath + hostName + "/" + cmn.CACertFileName
		if exists := utils.FileExists(rootCACertile); exists {
			rootCA, err := os.ReadFile(rootCACertile)
			if err != nil {
				tk.LogIt(tk.LogError, "RootCA cert load failed : %v", err)
				return RuleArgsErr, errors.New("rootca cert load failed")
			}
			R.rootCAPool.AppendCertsFromPEM(rootCA)
			tk.LogIt(tk.LogDebug, "RootCA cert loaded for %s\n", hostName)
		}
	}
	if name == "" {
		epKey = makeEPKey(hostName, args.probeType, args.probePort)
	} else {
		epKey = name
	}

	ep := R.epMap[epKey]
	if ep != nil {
		if apiCall {
			ep.opts = args
			ep.opts.currProbeDuration = ep.opts.probeDuration
			ep.initProberOn = true
			return 0, nil
		}
		ep.ruleCount++
		return 0, nil
	}

	ep = new(epHost)
	ep.epKey = epKey
	ep.hostName = hostName
	ep.opts = args
	ep.initProberOn = true
	ep.opts.currProbeDuration = ep.opts.probeDuration

	if apiCall != true {
		ep.ruleCount = 1
	}
	if args.probeType != HostProbeConnectUDP {
		ep.hID = R.lepHID % MaxEndPointCheckers
		//ep.sT = time.Now()
		R.lepHID++
	} else {
		ep.hID = 0
	}

	R.epMap[epKey] = ep

	tk.LogIt(tk.LogDebug, "ep-host added %v:%d\n", epKey, ep.hID)

	return 0, nil
}

// DeleteEPHost - Delete an end-point host
// It will return 0 and nil error, else appropriate return code and error string will be set
func (R *RuleH) DeleteEPHost(apiCall bool, name string, hostName string, probeType string, probePort uint16) (int, error) {
	var key string

	R.epMx.Lock()
	defer R.epMx.Unlock()
	if name == "" {
		key = makeEPKey(hostName, probeType, probePort)
	} else {
		key = name
	}
	ep := R.epMap[key]
	if ep == nil {
		return RuleEpNotExistErr, errors.New("host-notfound error")
	}

	if apiCall == false {
		ep.ruleCount--
	}

	if ep.ruleCount > 0 {
		return RuleEpCountErr, errors.New("LB Rule-referred")
	}

	delete(R.epMap, ep.epKey)

	tk.LogIt(tk.LogDebug, "ep-host deleted %v\n", key)

	return 0, nil
}

func (ep *epHost) transitionEPState(currState bool, inactThr int) {
	if currState {
		if ep.inactive {
			ep.inactive = false
			ep.inActTries = 0
			ep.opts.currProbeDuration = ep.opts.probeDuration
			tk.LogIt(tk.LogDebug, "active ep - %s:%s:%d(%v)\n",
				ep.epKey, ep.opts.probeType, ep.opts.probePort, ep.avgDelay)
		}
	} else {
		if ep.inActTries < inactThr {
			ep.inActTries++
			if ep.inActTries >= inactThr {
				if !ep.inactive {
					tk.LogIt(tk.LogDebug, "inactive ep - %s:%s:%d(next try after %ds)\n",
						ep.epKey, ep.opts.probeType, ep.opts.probePort, ep.opts.currProbeDuration)
				}
				ep.inactive = true
			}
		} else {
			ep.inActTries++
			// Inactive eps are moved back
			if ep.opts.currProbeDuration < 3*DflHostProbeTimeout {
				ep.opts.currProbeDuration += 20
			}
			//tk.LogIt(tk.LogDebug, "inactive ep - %s:%s:%d(next try after %ds)\n",
			//	ep.epKey, ep.opts.probeType, ep.opts.probePort, ep.opts.currProbeDuration)
		}
	}
}

func (R *RuleH) epCheckNow(ep *epHost) {
	var sType string
	sHint := ""

	inActTryThr := ep.opts.inActTryThr
	if ep.initProberOn {
		inActTryThr = 1
		ep.initProberOn = false
	}

	sName := fmt.Sprintf("%s:%d", ep.hostName, ep.opts.probePort)
	if tk.IsNetIPv6(ep.hostName) {
		sName = fmt.Sprintf("[%s]:%d", ep.hostName, ep.opts.probePort)
	}

	if !ep.opts.probeActivated {
		ep.inactive = false
		ep.inActTries = 0
		return
	}

	if ep.opts.probeType == HostProbeConnectTCP ||
		ep.opts.probeType == HostProbeConnectUDP ||
		ep.opts.probeType == HostProbeConnectSCTP {
		if ep.opts.probeType == HostProbeConnectTCP {
			sType = "tcp"
		} else if ep.opts.probeType == HostProbeConnectUDP {
			sType = "udp"
			ret, sIP, _ := R.zone.L3.IfaSelectAny(net.ParseIP(ep.hostName), true)
			if ret == 0 {
				sHint = sIP.String()
			}
		} else {
			sType = "sctp"
			ret, sIP, _ := R.zone.L3.IfaSelectAny(net.ParseIP(ep.hostName), true)
			if ret == 0 {
				sHint = sIP.String()
			}
		}
		sOk := tk.L4ServiceProber(sType, sName, sHint, ep.opts.probeReq, ep.opts.probeResp)
		ep.transitionEPState(sOk, inActTryThr)
	} else if ep.opts.probeType == HostProbePing {
		pinger, err := probing.NewPinger(ep.hostName)
		if err != nil {
			return
		}

		pinger.Count = ep.opts.inActTryThr
		pinger.Size = 100
		pinger.Interval = time.Duration(200000000)
		pinger.Timeout = time.Duration(500000000)
		pinger.SetPrivileged(true)

		//pinger.OnFinish = func(stats *ping.Statistics) {
		//	fmt.Printf("\n--- %s ping statistics ---\n", stats.Addr)
		//	fmt.Printf("%d packets transmitted, %d packets received, %v%% packet loss\n",
		//		stats.PacketsSent, stats.PacketsRecv, stats.PacketLoss)
		//	fmt.Printf("round-trip min/avg/max/stddev = %v/%v/%v/%v\n",
		//		stats.MinRtt, stats.AvgRtt, stats.MaxRtt, stats.StdDevRtt)
		//}

		//pinger.OnRecv = func(pkt *probing.Packet) {
		//	fmt.Printf("%d bytes from %s: icmp_seq=%d time=%v\n",
		//		pkt.Nbytes, pkt.IPAddr, pkt.Seq, pkt.Rtt)
		//}
		err = pinger.Run()
		if err != nil {
			return
		}

		stats := pinger.Statistics()

		if stats.PacketsRecv != 0 {
			ep.avgDelay = stats.AvgRtt
			ep.minDelay = stats.MinRtt
			ep.maxDelay = stats.MaxRtt
			ep.transitionEPState(true, 1)
		} else {
			ep.avgDelay = time.Duration(0)
			ep.minDelay = time.Duration(0)
			ep.maxDelay = time.Duration(0)
			ep.transitionEPState(false, 1)
		}
		pinger.Stop()
	} else if ep.opts.probeType == HostProbeHTTP {
		var addr net.IP
		if addr = net.ParseIP(ep.hostName); addr == nil {
			// This is already verified
			return
		}

		urlStr := fmt.Sprintf("http://%s:%d/%s", addr.String(), ep.opts.probePort, ep.opts.probeReq)
		sOk := tk.HTTPProber(urlStr)
		ep.transitionEPState(sOk, inActTryThr)
	} else if ep.opts.probeType == HostProbeHTTPS {
		var addr net.IP
		if addr = net.ParseIP(ep.hostName); addr == nil {
			// This is already verified
			return
		}

		urlStr := fmt.Sprintf("https://%s:%d/%s", addr.String(), ep.opts.probePort, ep.opts.probeReq)
		sOk := utils.HTTPSProber(urlStr, R.tlsCert, R.rootCAPool, ep.opts.probeResp)
		//tk.LogIt(tk.LogDebug, "[PROBE] https ep - URL[%s:%s] Resp[%s] %v\n", ep.hostName, urlStr, ep.opts.probeResp, sOk)
		ep.transitionEPState(sOk, inActTryThr)
	} else {
		// TODO
		ep.inactive = false
		ep.inActTries = 0
	}
}

func epTicker(R *RuleH, helper int) {
	epc := R.epCs[helper]

	idx := 0
	tlen := 0
	var run uint32
	run = 0

	for {
		select {
		case <-epc.tD:
			return
		case t := <-epc.hChk.C:
			epHosts := make([]*epHost, 0)
			tk.LogIt(-1, "Tick at %v:%d\n", t, helper)

			R.epMx.Lock()
			if tlen != len(R.epMap) || idx >= len(R.epMap) {
				idx = 0
				tlen = len(R.epMap)
			}
			if idx > 0 {
				idx = 0
				// We restart the sweep from beginning while taking a short break
				// Due to how goLang range works, we would be sweeping eps mostly randomly
				R.epMx.Unlock()
				break
			}
			tidx := 0
			for _, host := range R.epMap {

				if host.hID == uint8(helper) {

					if run%2 == 0 {
						if (host.opts.probeType == HostProbePing && host.avgDelay == 0) || host.inactive ||
							(host.initProberOn && time.Duration(t.Sub(host.sT).Seconds()) >= time.Duration(InitHostProbeTimeout)) {
							epHosts = append(epHosts, host)
						}
					} else {
						if (host.initProberOn && time.Duration(t.Sub(host.sT).Seconds()) >= time.Duration(InitHostProbeTimeout)) ||
							time.Duration(t.Sub(host.sT).Seconds()) >= time.Duration(host.opts.currProbeDuration) {
							epHosts = append(epHosts, host)
						}
					}
					if len(epHosts) >= MaxEndPointSweeps {
						idx = tidx + 1
						break
					}
				}
				tidx++
			}
			R.epMx.Unlock()
			run++

			begin := time.Now()
			for _, eph := range epHosts {
				R.epCheckNow(eph)
				eph.sT = time.Now()
				if time.Duration(eph.sT.Sub(begin).Seconds()) >= EndPointCheckerDuration {
					break
				}
			}
			epHosts = nil
		}
	}
}

// RulesSync - This is periodic ticker routine which does two main things :
// 1. Syncs rule statistics counts
// 2. Check health of lb-rule end-points
func (R *RuleH) RulesSync() {
	rChg := false
	for _, rule := range R.tables[RtLB].eMap {
		ruleKeys := rule.tuples.String()
		ruleActs := rule.act.String()
		rChg = R.electEPSrc(rule)
		rlChg := false
		switch at := rule.act.action.(type) {
		case *ruleNatActs:
			if at.mode == cmn.LBModeHostOneArm {
				rlChg = R.mkHostAssocs(rule)
			}
		}
		if rlChg {
			// Dont support modify currently
			rule.DP(DpRemove)
			rule.DP(DpCreate)
		} else if rule.sync != 0 || rChg {
			rule.DP(DpCreate)
		}

		if !rule.hChk.actChk {
			continue
		}

		rChg = R.syncEPHostState2Rule(rule, false)
		if rChg {
			tk.LogIt(tk.LogDebug, "nat lb-Rule updated %d:%s,%s\n", rule.ruleNum, ruleKeys, ruleActs)
			rule.DP(DpCreate)
		}
	}

	if time.Duration(time.Since(R.vipST).Seconds()) > time.Duration(VIPSweepDuration) {
		for vip, vipElem := range R.vipMap {
			ip := vipElem.pVIP
			if ip == nil {
				ip = net.ParseIP(vip)
			}
			if ip != nil {
				R.AdvRuleVIPIfL2(ip, net.ParseIP(vip))
			}
		}
		R.vipST = time.Now()
	}

	for _, rule := range R.tables[RtFw].eMap {
		//ruleKeys := rule.tuples.String()
		//ruleActs := rule.act.String()
		if rule.sync != 0 {
			rule.Fw2DP(DpCreate)
		}
		//rule.DP(DpStatsGet)
		//tk.LogIt(-1, "%d:%s,%s pc %v bc %v \n",
		//	rule.ruleNum, ruleKeys, ruleActs,
		//	rule.stat.packets, rule.stat.bytes)
	}
}

// RulesTicker - Ticker for all rules
func (R *RuleH) RulesTicker() {
	R.RulesSync()
}

// RuleDestructAll - Destructor routine for all rules
func (R *RuleH) RuleDestructAll() {
	var lbs cmn.LbServiceArg
	var fwr cmn.FwRuleArg
	fmt.Printf("Deleting Rules\n")

	for _, r := range R.tables[RtLB].eMap {
		lbs.ServIP = r.tuples.l3Dst.addr.IP.String()
		fmt.Printf("Deleting %s\n", r.tuples.l3Dst.addr.IP.String())

		if r.tuples.l4Prot.val == 6 {
			lbs.Proto = "tcp"
		} else if r.tuples.l4Prot.val == 1 {
			lbs.Proto = "icmp"
		} else if r.tuples.l4Prot.val == 17 {
			lbs.Proto = "udp"
		} else if r.tuples.l4Prot.val == 132 {
			lbs.Proto = "sctp"
		} else if r.tuples.l4Prot.val == 0 {
			lbs.Proto = "none"
		} else {
			continue
		}

		lbs.ServPort = r.tuples.l4Dst.val

		fmt.Printf("Deleting fin %s\n", r.tuples.l3Dst.addr.IP.String())

		R.DeleteNatLbRule(lbs)
	}
	for _, r := range R.tables[RtFw].eMap {
		fwr.DstIP = r.tuples.l3Dst.addr.String()
		fwr.SrcIP = r.tuples.l3Src.addr.String()
		if r.tuples.l4Src.valid == 0xffff {
			fwr.SrcPortMin = r.tuples.l4Src.val
			fwr.SrcPortMax = r.tuples.l4Src.val
		} else {
			fwr.SrcPortMin = r.tuples.l4Src.valid
			fwr.SrcPortMax = r.tuples.l4Src.val
		}
		if r.tuples.l4Dst.valid == 0xffff {
			fwr.DstPortMin = r.tuples.l4Dst.val
			fwr.DstPortMax = r.tuples.l4Dst.val
		} else {
			fwr.DstPortMin = r.tuples.l4Dst.valid
			fwr.DstPortMax = r.tuples.l4Dst.val
		}

		fwr.Proto = r.tuples.l4Prot.val
		fwr.InPort = r.tuples.port.val

		R.DeleteFwRule(fwr)
	}
	return
}

// VIP2DP - Sync state of nat-rule for local sock VIP-port rewrite
func (r *ruleEnt) VIP2DP(work DpWorkT) int {
	portMap := make(map[int]struct{})
	if mh.lSockPolicy {
		switch at := r.act.action.(type) {
		case *ruleNatActs:
			for _, ep := range at.endPoints {
				if _, ok := portMap[int(ep.xPort)]; ok {
					continue
				}
				portMap[int(ep.xPort)] = struct{}{}
				nVIPWork := new(SockVIPDpWorkQ)
				nVIPWork.Work = work
				if ep.inActive {
					nVIPWork.Work = DpRemove
				}
				nVIPWork.VIP = r.tuples.l3Dst.addr.IP.Mask(r.tuples.l3Dst.addr.Mask)
				nVIPWork.Port = r.tuples.l4Dst.val
				nVIPWork.RwPort = ep.xPort
				nVIPWork.Status = new(DpStatusT)
				mh.dp.ToDpCh <- nVIPWork
			}
		}
	}
	return 0
}

// Nat2DP - Sync state of nat-rule entity to data-path
func (r *ruleEnt) Nat2DP(work DpWorkT) int {

	if r.addrRslv {
		return -1
	}

	nWork := new(NatDpWorkQ)

	nWork.Work = work
	nWork.Status = &r.sync
	nWork.ZoneNum = r.zone.ZoneNum
<<<<<<< HEAD
	nWork.ServiceIP = r.RuleVIP2PrivIP()
=======
	if r.secMode == cmn.LBServHTTPS {
		nWork.SecMode = DpTermHTTPS
	} else if r.secMode == cmn.LBServE2EHTTPS {
		nWork.SecMode = DpE2EHTTPS
	}
	nWork.ServiceIP = r.tuples.l3Dst.addr.IP.Mask(r.tuples.l3Dst.addr.Mask)
>>>>>>> dc7047de
	nWork.L4Port = r.tuples.l4Dst.val
	nWork.Proto = r.tuples.l4Prot.val
	nWork.Mark = int(r.ruleNum)
	nWork.BlockNum = r.tuples.pref
	nWork.InActTo = uint64(r.iTO)
	nWork.PersistTo = uint64(r.pTO)
	nWork.HostURL = r.tuples.path

	if r.act.actType == RtActDnat {
		nWork.NatType = DpDnat
	} else if r.act.actType == RtActSnat {
		nWork.NatType = DpSnat
	} else if r.act.actType == RtActFullNat {
		nWork.NatType = DpFullNat
	} else if r.act.actType == RtActFullProxy {
		nWork.NatType = DpFullProxy
	} else {
		return -1
	}

	mode := cmn.LBModeDefault

	for _, sip := range r.secIP {
		nWork.secIP = append(nWork.secIP, sip.sIP)
	}

	switch at := r.act.action.(type) {
	case *ruleNatActs:
		switch {
		case at.sel == cmn.LbSelRr:
			nWork.EpSel = EpRR
		case at.sel == cmn.LbSelHash:
			nWork.EpSel = EpHash
		case at.sel == cmn.LbSelPrio:
			// Note that internally we use RR to achieve wRR
			nWork.EpSel = EpRR
		case at.sel == cmn.LbSelRrPersist:
			nWork.EpSel = EpRRPersist
		case at.sel == cmn.LbSelLeastConnections:
			nWork.EpSel = EpLeastConn
		case at.sel == cmn.LbSelN2:
			nWork.EpSel = EpN2
		default:
			nWork.EpSel = EpRR
		}
		mode = at.mode
		if mode == cmn.LBModeDSR {
			nWork.DsrMode = true
		}
		nWork.CsumDis = mh.sumDis
		if at.sel == cmn.LbSelPrio {
			j := 0
			k := 0
			var small [MaxNatEndPoints]int
			var neps [MaxNatEndPoints]ruleNatEp
			for i, ep := range at.endPoints {
				if ep.inActive {
					continue
				}
				oEp := &at.endPoints[i]
				sw := (int(ep.weight) * MaxNatEndPoints) / 100
				if sw == 0 {
					small[k] = i
					k++
				}
				for x := 0; x < sw && j < MaxNatEndPoints; x++ {
					neps[j].xIP = oEp.xIP
					neps[j].rIP = oEp.rIP
					neps[j].xPort = oEp.xPort
					neps[j].inActive = oEp.inActive
					neps[j].weight = oEp.weight
					if sw == 1 {
						small[k] = i
						k++
					}
					j++
				}
			}
			if j < MaxNatEndPoints {
				v := 0
				if k == 0 {
					k = len(at.endPoints)
				}
				for j < MaxNatEndPoints {
					idx := small[v%k]
					oEp := &at.endPoints[idx]
					neps[j].xIP = oEp.xIP
					neps[j].rIP = oEp.rIP
					neps[j].xPort = oEp.xPort
					neps[j].inActive = oEp.inActive
					neps[j].weight = oEp.weight
					j++
					v++
				}
			}
			for _, e := range neps {
				var ep NatEP

				ep.XIP = e.xIP
				ep.RIP = e.rIP
				ep.XPort = e.xPort
				ep.Weight = e.weight
				if e.inActive || e.noService {
					ep.InActive = true
				}
				nWork.endPoints = append(nWork.endPoints, ep)
			}
		} else {
			for _, k := range at.endPoints {
				if len(k.foldEndPoints) > 0 {
					for _, kf := range k.foldEndPoints {
						var ep NatEP

						ep.XIP = kf.xIP
						ep.RIP = kf.rIP
						ep.XPort = kf.xPort
						ep.Weight = kf.weight
						if kf.inActive || kf.noService {
							ep.InActive = true
						}

						nWork.endPoints = append(nWork.endPoints, ep)
					}
				} else {
					var ep NatEP

					ep.XIP = k.xIP
					ep.RIP = k.rIP
					ep.XPort = k.xPort
					ep.Weight = k.weight
					if k.inActive || k.noService {
						ep.InActive = true
					}

					nWork.endPoints = append(nWork.endPoints, ep)
				}
			}
		}
	default:
		return -1
	}

	mh.dp.ToDpCh <- nWork
	r.VIP2DP(nWork.Work)

	if mode == cmn.LBModeHostOneArm {
		for locIP := range r.locIPs {
			if sIP := net.ParseIP(locIP); sIP != nil {
				nWork1 := new(NatDpWorkQ)
				*nWork1 = *nWork
				nWork1.ServiceIP = sIP
				mh.dp.ToDpCh <- nWork1
			}
		}
	}

	return 0
}

// Fw2DP - Sync state of fw-rule entity to data-path
func (r *ruleEnt) Fw2DP(work DpWorkT) int {

	if work == DpStatsGet || work == DpStatsGetImm {
		nStat := new(StatDpWorkQ)
		nStat.Work = work
		nStat.Mark = uint32(r.ruleNum)
		nStat.Name = MapNameFw4
		nStat.Bytes = &r.stat.bytes
		nStat.Packets = &r.stat.packets

		if work != DpStatsGetImm {
			mh.dp.ToDpCh <- nStat
		} else {
			DpWorkSingle(mh.dp, nStat)
		}
		return 0
	}

	nWork := new(FwDpWorkQ)

	nWork.Work = work
	nWork.Status = &r.sync
	nWork.ZoneNum = r.zone.ZoneNum
	nWork.SrcIP = r.tuples.l3Src.addr
	nWork.DstIP = r.tuples.l3Dst.addr
	if r.tuples.l4Src.valid == 0xffff {
		nWork.L4SrcMin = r.tuples.l4Src.val
		nWork.L4SrcMax = r.tuples.l4Src.val
	} else {
		nWork.L4SrcMin = r.tuples.l4Src.valid
		nWork.L4SrcMax = r.tuples.l4Src.val
	}
	if r.tuples.l4Dst.valid == 0xffff {
		nWork.L4DstMin = r.tuples.l4Dst.val
		nWork.L4DstMax = r.tuples.l4Dst.val
	} else {
		nWork.L4DstMin = r.tuples.l4Dst.valid
		nWork.L4DstMax = r.tuples.l4Dst.val
	}
	if r.tuples.port.val != "" {
		port := r.zone.Ports.PortFindByName(r.tuples.port.val)
		if port == nil {
			r.sync = DpChangeErr
			return -1
		}
		nWork.Port = uint16(port.PortNo)
	}
	nWork.Proto = r.tuples.l4Prot.val
	nWork.Mark = int(r.ruleNum)
	nWork.Pref = r.tuples.pref

	switch at := r.act.action.(type) {
	case *ruleFwOpts:
		switch at.op {
		case RtActFwd:
			nWork.FwType = DpFwFwd
		case RtActDrop:
			nWork.FwType = DpFwDrop
		case RtActRedirect:
			nWork.FwType = DpFwRdr
			port := r.zone.Ports.PortFindByName(at.opt.rdrPort)
			if port == nil {
				r.sync = DpChangeErr
				return -1
			}
			nWork.FwVal1 = uint16(port.PortNo)
		case RtActTrap:
			nWork.FwType = DpFwTrap
		case RtActSnat:
			nWork.FwType = DpFwFwd
		default:
			nWork.FwType = DpFwDrop
		}
		nWork.FwVal2 = at.opt.fwMark
		nWork.FwRecord = at.opt.record
	default:
		return -1
	}

	mh.dp.ToDpCh <- nWork

	return 0
}

// DP - sync state of rule entity to data-path
func (r *ruleEnt) DP(work DpWorkT) int {
	isNat := false

	if r.act.actType == RtActDnat ||
		r.act.actType == RtActSnat ||
		r.act.actType == RtActFullNat ||
		r.act.actType == RtActFullProxy {
		isNat = true
	}

	if work == DpMapGet {
		nTable := new(TableDpWorkQ)
		nTable.Work = DpMapGet
		nTable.Name = MapNameCt4
		mh.dp.ToDpCh <- nTable
		return 0
	}

	if work == DpStatsGet || work == DpStatsGetImm {
		if isNat {
			switch at := r.act.action.(type) {
			case *ruleNatActs:
				numEndPoints := 0
				for i := range at.endPoints {
					nEP := &at.endPoints[i]
					if len(nEP.foldEndPoints) > 0 {
						totBytes := uint64(0)
						totPackets := uint64(0)
						for range nEP.foldEndPoints {
							bytes := uint64(0)
							packets := uint64(0)
							nStat := new(StatDpWorkQ)
							nStat.Work = DpStatsGetImm
							nStat.Mark = (((uint32(r.ruleNum)) & 0xfff) << 4) | (uint32(numEndPoints) & 0xf)
							nStat.Name = MapNameNat4
							nStat.Bytes = &bytes
							nStat.Packets = &packets
							DpWorkSingle(mh.dp, nStat)
							numEndPoints++
							totBytes += bytes
							totPackets += packets
						}
						nEP.stat.bytes = totBytes
						nEP.stat.packets = totPackets
					} else {
						nStat := new(StatDpWorkQ)
						nStat.Work = work
						nStat.Mark = (((uint32(r.ruleNum)) & 0xfff) << 4) | (uint32(numEndPoints) & 0xf)
						nStat.Name = MapNameNat4
						nStat.Bytes = &nEP.stat.bytes
						nStat.Packets = &nEP.stat.packets
						if work == DpStatsGetImm {
							DpWorkSingle(mh.dp, nStat)
						} else {
							mh.dp.ToDpCh <- nStat
						}
						numEndPoints++
					}
				}
			}
		} else {
			nStat := new(StatDpWorkQ)
			nStat.Work = work
			nStat.Mark = uint32(r.ruleNum)
			nStat.Name = MapNameFw4
			nStat.Bytes = &r.stat.bytes
			nStat.Packets = &r.stat.packets

			mh.dp.ToDpCh <- nStat
		}
		return 0
	}

	if isNat {
		return r.Nat2DP(work)
	}

	return r.Fw2DP(work)

}

func (R *RuleH) AdvRuleVIPIfL2(IP net.IP, eIP net.IP) error {
	ciState, _ := mh.has.CIStateGetInst(cmn.CIDefault)
	if ciState == "MASTER" {
		dev := fmt.Sprintf("llb-rule-%s", IP.String())
		ret, _ := R.zone.L3.IfaFind(dev, IP)
		if ret == 0 {
			R.zone.L3.IfaDelete(dev, IP.String()+"/32")
		}
		ev, _, iface := R.zone.L3.IfaSelectAny(IP, false)
		if ev == 0 {
			if !utils.IsIPHostAddr(IP.String()) {
				err := CloudUpdatePrivateIP(IP, eIP, true)
				if err != nil {
					tk.LogIt(tk.LogError, "%s: lb-rule vip %s add failed. err: %v\n", mh.cloudLabel, IP.String(), err)
					return err
				}

				if loxinlp.AddAddrNoHook(IP.String()+"/32", "lo") != 0 {
					tk.LogIt(tk.LogError, "nat lb-rule vip %s:%s add failed\n", IP.String(), "lo")
				} else {
					tk.LogIt(tk.LogInfo, "nat lb-rule vip %s:%s added\n", IP.String(), "lo")
				}
				loxinlp.DelNeighNoHook(IP.String(), "")
			}
			ctx, cancel := context.WithTimeout(context.Background(), 300*time.Millisecond)
			defer cancel()
			rCh := make(chan int)
			go utils.GratArpReqWithCtx(ctx, rCh, IP, iface)
			select {
			case <-rCh:
				break
			case <-ctx.Done():
				tk.LogIt(tk.LogInfo, "nat lb-rule vip %s - iface %s : GratARP timeout\n", IP.String(), iface)
			}
		}

	} else if ciState != "NOT_DEFINED" {
		if utils.IsIPHostAddr(IP.String()) {
			if loxinlp.DelAddrNoHook(IP.String()+"/32", "lo") != 0 {
				tk.LogIt(tk.LogError, "nat lb-rule vip %s:%s delete failed\n", IP.String(), "lo")
			} else {
				tk.LogIt(tk.LogInfo, "nat lb-rule vip %s:%s deleted\n", IP.String(), "lo")
			}
		}
	} else {
		if _, foundIP := R.zone.L3.IfaAddrLocal(IP); foundIP == nil {
			dev := fmt.Sprintf("llb-rule-%s", IP.String())
			ret, _ := R.zone.L3.IfaFind(dev, IP)
			if ret != 0 {
				_, err := R.zone.L3.IfaAdd(dev, IP.String()+"/32")
				if err != nil {
					fmt.Printf("Failed to add IP : %s:%s\n", dev, err)
				}
			}
		}
	}

	return nil
}

func (R *RuleH) RuleVIPSyncToClusterState() {

	ciState, _ := mh.has.CIStateGetInst(cmn.CIDefault)
	if ciState == "MASTER" {
		CloudPrepareVIPNetWork()
	}

	for vip, vipElem := range R.vipMap {
		ip := vipElem.pVIP
		if ip == nil {
			ip = net.ParseIP(vip)
		}
		if ip != nil {
			R.AdvRuleVIPIfL2(ip, net.ParseIP(vip))
		}
	}
}

func (r *ruleEnt) RuleVIP2PrivIP() net.IP {
	if r.privIP == nil || r.privIP.IsUnspecified() {
		return r.tuples.l3Dst.addr.IP.Mask(r.tuples.l3Dst.addr.Mask)
	} else {
		return r.privIP
	}
}

func (R *RuleH) AddRuleVIP(VIP net.IP, pVIP net.IP) {
	vipEnt := R.vipMap[VIP.String()]
	if vipEnt == nil {
		vipEnt = new(vipElem)
		vipEnt.ref = 1
		vipEnt.pVIP = pVIP
		R.vipMap[VIP.String()] = vipEnt
	} else {
		vipEnt.ref++
	}

	if vipEnt.ref == 1 {
		if pVIP == nil {
			R.AdvRuleVIPIfL2(VIP, VIP)
		} else {
			R.AdvRuleVIPIfL2(pVIP, VIP)
		}
	}
}

func (R *RuleH) DeleteRuleVIP(VIP net.IP) {

	vipEnt := R.vipMap[VIP.String()]
	if vipEnt != nil {
		vipEnt.ref--
	}

	if vipEnt != nil && vipEnt.ref == 0 {
		xVIP := VIP
		if vipEnt.pVIP != nil {
			xVIP = vipEnt.pVIP
		}
		if utils.IsIPHostAddr(xVIP.String()) {
			loxinlp.DelAddrNoHook(xVIP.String()+"/32", "lo")
			err := CloudUpdatePrivateIP(xVIP, VIP, false)
			if err != nil {
				tk.LogIt(tk.LogError, "%s: lb-rule vip %s delete failed. err: %v\n", mh.cloudLabel, xVIP.String(), err)
			}
		}
		dev := fmt.Sprintf("llb-rule-%s", xVIP.String())
		ret, _ := mh.zr.L3.IfaFind(dev, xVIP)
		if ret == 0 {
			mh.zr.L3.IfaDelete(dev, xVIP.String()+"/32")
		}
		delete(R.vipMap, VIP.String())
	}
}

func (R *RuleH) IsIPRuleVIP(IP net.IP) bool {
	if _, found := R.vipMap[IP.String()]; found {
		return true
	}
	return false
}<|MERGE_RESOLUTION|>--- conflicted
+++ resolved
@@ -1271,33 +1271,13 @@
 
 // addVIPSys - system specific operations for VIPs of a LB rule
 func (R *RuleH) addVIPSys(r *ruleEnt) {
-<<<<<<< HEAD
-	if !strings.Contains(r.name, "ipvs") && !strings.Contains(r.name, "static") {
+	if r.act.actType != RtActSnat && !strings.Contains(r.name, "ipvs") && !strings.Contains(r.name, "static") {
 		R.AddRuleVIP(r.tuples.l3Dst.addr.IP, r.RuleVIP2PrivIP())
 
 		// Take care of any secondary VIPs
 		for _, sVIP := range r.secIP {
 			R.AddRuleVIP(sVIP.sIP, sVIP.sIP)
-=======
-	if r.act.actType != RtActSnat && !strings.Contains(r.name, "ipvs") && !strings.Contains(r.name, "static") {
-
-		if !r.tuples.l3Dst.addr.IP.IsUnspecified() {
-			R.vipMap[r.tuples.l3Dst.addr.IP.String()]++
-
-			if R.vipMap[r.tuples.l3Dst.addr.IP.String()] == 1 {
-				R.AdvRuleVIPIfL2(r.tuples.l3Dst.addr.IP)
-			}
-		}
-
-		// Take care of any secondary VIPs
-		for _, sVIP := range r.secIP {
-			if !sVIP.sIP.IsUnspecified() {
-				R.vipMap[sVIP.sIP.String()]++
-				if R.vipMap[sVIP.sIP.String()] == 1 {
-					R.AdvRuleVIPIfL2(sVIP.sIP)
-				}
-			}
-		}
+    }
 	}
 }
 
@@ -1338,7 +1318,6 @@
 			if !e.chkVal {
 				retEps = append(retEps, *e)
 			}
->>>>>>> dc7047de
 		}
 		return true, retEps
 	}
@@ -1671,49 +1650,12 @@
 
 // deleteVIPSys - system specific operations for deleting VIPs of a LB rule
 func (R *RuleH) deleteVIPSys(r *ruleEnt) {
-<<<<<<< HEAD
-	if !strings.Contains(r.name, "ipvs") && !strings.Contains(r.name, "static") {
+	if  r.act.actType != RtActSnat && !strings.Contains(r.name, "ipvs") && !strings.Contains(r.name, "static") {
 		R.DeleteRuleVIP(r.tuples.l3Dst.addr.IP)
 
 		// Take care of any secondary VIPs
 		for _, sVIP := range r.secIP {
 			R.DeleteRuleVIP(sVIP.sIP)
-=======
-	if r.act.actType != RtActSnat && !strings.Contains(r.name, "ipvs") && !strings.Contains(r.name, "static") {
-
-		if !r.tuples.l3Dst.addr.IP.IsUnspecified() {
-			R.vipMap[r.tuples.l3Dst.addr.IP.String()]--
-
-			if R.vipMap[r.tuples.l3Dst.addr.IP.String()] == 0 {
-				if utils.IsIPHostAddr(r.tuples.l3Dst.addr.IP.String()) {
-					loxinlp.DelAddrNoHook(r.tuples.l3Dst.addr.IP.String()+"/32", "lo")
-				}
-				dev := fmt.Sprintf("llb-rule-%s", r.tuples.l3Dst.addr.IP.String())
-				ret, _ := mh.zr.L3.IfaFind(dev, r.tuples.l3Dst.addr.IP)
-				if ret == 0 {
-					mh.zr.L3.IfaDelete(dev, r.tuples.l3Dst.addr.IP.String()+"/32")
-				}
-				delete(R.vipMap, r.tuples.l3Dst.addr.IP.String())
-			}
-		}
-
-		// Take care of any secondary VIPs
-		for _, sVIP := range r.secIP {
-			if !sVIP.sIP.IsUnspecified() {
-				R.vipMap[sVIP.sIP.String()]--
-				if R.vipMap[sVIP.sIP.String()] == 0 {
-					if utils.IsIPHostAddr(sVIP.sIP.String()) {
-						loxinlp.DelAddrNoHook(sVIP.sIP.String()+"/32", "lo")
-					}
-					dev := fmt.Sprintf("llb-rule-%s", sVIP.sIP.String())
-					ret, _ := mh.zr.L3.IfaFind(dev, sVIP.sIP)
-					if ret == 0 {
-						mh.zr.L3.IfaDelete(dev, sVIP.sIP.String()+"/32")
-					}
-					delete(R.vipMap, sVIP.sIP.String())
-				}
-			}
->>>>>>> dc7047de
 		}
 	}
 }
@@ -2627,16 +2569,12 @@
 	nWork.Work = work
 	nWork.Status = &r.sync
 	nWork.ZoneNum = r.zone.ZoneNum
-<<<<<<< HEAD
 	nWork.ServiceIP = r.RuleVIP2PrivIP()
-=======
 	if r.secMode == cmn.LBServHTTPS {
 		nWork.SecMode = DpTermHTTPS
 	} else if r.secMode == cmn.LBServE2EHTTPS {
 		nWork.SecMode = DpE2EHTTPS
 	}
-	nWork.ServiceIP = r.tuples.l3Dst.addr.IP.Mask(r.tuples.l3Dst.addr.Mask)
->>>>>>> dc7047de
 	nWork.L4Port = r.tuples.l4Dst.val
 	nWork.Proto = r.tuples.l4Prot.val
 	nWork.Mark = int(r.ruleNum)
