--- conflicted
+++ resolved
@@ -1504,14 +1504,14 @@
 			return RuleExistsErr, errors.New("lbrule-exists error")
 		}
 
-<<<<<<< HEAD
 		if len(retEps) == 0 {
 			tk.LogIt(tk.LogDebug, "nat lb-rule %s has no-endpoints: to be deleted\n", eRule.tuples.String())
 			return R.DeleteNatLbRule(serv)
-=======
-		if eRule.act.action.(*ruleNatActs).mode == cmn.LBModeFullProxy || natActs.mode == cmn.LBModeFullProxy {
-			return RuleExistsErr, errors.New("lbrule-exist error: cant modify fullproxy rule")
->>>>>>> 35004109
+    }
+
+		if eRule.act.action.(*ruleNatActs).mode == cmn.LBModeFullProxy && natActs.mode != cmn.LBModeFullProxy || 
+      eRule.act.action.(*ruleNatActs).mode != cmn.LBModeFullProxy && natActs.mode == cmn.LBModeFullProxy {
+			return RuleExistsErr, errors.New("lbrule-exist error: cant modify fullproxy rule mode")
 		}
 
 		// Update the rule
