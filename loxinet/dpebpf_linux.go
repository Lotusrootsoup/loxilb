/*
 * Copyright (c) 2022 NetLOX Inc
 *
 * Licensed under the Apache License, Version 2.0 (the "License");
 * you may not use this file except in compliance with the License.
 * You may obtain a copy of the License at:
 *
 *     http://www.apache.org/licenses/LICENSE-2.0
 *
 * Unless required by applicable law or agreed to in writing, software
 * distributed under the License is distributed on an "AS IS" BASIS,
 * WITHOUT WARRANTIES OR CONDITIONS OF ANY KIND, either express or implied.
 * See the License for the specific language governing permissions and
 * limitations under the License.
 */

package loxinet

/*
#include <stdio.h>
#include <stdlib.h>
#include <stddef.h>
#include <stdbool.h>
#include <string.h>
#include <unistd.h>
#include <errno.h>
#include <assert.h>
#include <sys/types.h>
#include <sys/socket.h>
#include <sys/mman.h>
#include <sys/stat.h>
#include <fcntl.h>
#include <sys/ioctl.h>
#include <net/if.h>
#include <pthread.h>
#include "../loxilb-ebpf/kernel/loxilb_libdp.h"
int bpf_map_get_next_key(int fd, const void *key, void *next_key);
int bpf_map_lookup_elem(int fd, const void *key, void *value);
extern void goMapNotiHandler(struct ll_dp_map_notif *);
#cgo CFLAGS:  -I./../loxilb-ebpf/libbpf/src/ -I./../loxilb-ebpf/common
#cgo LDFLAGS: -L. -L/lib64 -L./../loxilb-ebpf/kernel -L./../loxilb-ebpf/libbpf/src/build/usr/lib64/ -Wl,-rpath=/lib64/ -lloxilbdp -lbpf -lelf -lz
*/
import "C"
import (
	"errors"
	"fmt"
	"net"
	"runtime/debug"
	"sync"
	"syscall"
	"time"
	"unsafe"
<<<<<<< HEAD

	cmn "github.com/loxilb-io/loxilb/common"
	tk "github.com/loxilb-io/loxilib"
=======
	"github.com/safchain/ethtool"
>>>>>>> c32eea1e
)

// This file implements the interface DpHookInterface
// The implementation is specific to loxilb ebpf datapath for linux

// error codes
const (
	EbpfErrBase = iota - 50000
	EbpfErrPortPropAdd
	EbpfErrPortPropDel
	EbpfErrEbpfLoad
	EbpfErrEbpfUnload
	EbpfErrL2AddrAdd
	EbpfErrL2AddrDel
	EbpfErrTmacAdd
	EbpfErrTmacDel
	EbpfErrNhAdd
	EbpfErrNhDel
	EbpfErrRt4Add
	EbpfErrRt4Del
	EbpfErrNat4Add
	EbpfErrNat4Del
	EbpfErrSess4Add
	EbpfErrSess4Del
	EbpfErrPolAdd
	EbpfErrPolDel
	EbpfErrMirrAdd
	EbpfErrMirrDel
	EbpfErrFwAdd
	EbpfErrFwDel
	EbpfErrCtAdd
	EbpfErrCtDel
	EbpfErrWqUnk
)

// constants
const (
	DpEbpfLinuxTiVal     = 10
	ctiDeleteSyncRetries = 4
)

// ebpf table related defines in go
type (
	sActValue  C.struct_dp_cmn_act
	intfMapKey C.struct_intf_key
	intfMapDat C.struct_dp_intf_tact
	intfSetIfi C.struct_dp_intf_tact_set_ifi
	sMacKey    C.struct_dp_smac_key
	dMacKey    C.struct_dp_dmac_key
	dMacMapDat C.struct_dp_dmac_tact
	l2VlanAct  C.struct_dp_l2vlan_act
	tMacKey    C.struct_dp_tmac_key
	tMacDat    C.struct_dp_tmac_tact
	rtNhAct    C.struct_dp_rt_nh_act
	nhKey      C.struct_dp_nh_key
	nhDat      C.struct_dp_nh_tact
	rtL2NhAct  C.struct_dp_rt_l2nh_act
	rtTunNhAct C.struct_dp_rt_tunnh_act
	rt4Key     C.struct_dp_rtv4_key
	rt6Key     C.struct_dp_rtv6_key
	rtDat      C.struct_dp_rt_tact
	rtL3NhAct  C.struct_dp_rt_nh_act
	natKey     C.struct_dp_nat_key
	natActs    C.struct_dp_nat_tacts
	nxfrmAct   C.struct_mf_xfrm_inf
	sess4Key   C.struct_dp_sess4_key
	sessAct    C.struct_dp_sess_tact
	polTact    C.struct_dp_pol_tact
	polAct     C.struct_dp_policer_act
	mirrTact   C.struct_dp_mirr_tact
	fw4Ent     C.struct_dp_fwv4_ent
	portAct    C.struct_dp_rdr_act
	mapNoti    C.struct_ll_dp_map_notif
)

// DpEbpfH - context container
type DpEbpfH struct {
	ticker  *time.Ticker
	tDone   chan bool
	ctBcast chan bool
	tbN     uint
	CtSync  bool
	RssEn   bool
	ToMapCh chan interface{}
	ToFinCh chan int
	mtx     sync.RWMutex
	ctMap   map[string]*DpCtInfo
}

// dpEbpfTicker - this ticker routine runs every DpEbpfLinuxTiVal seconds
func dpEbpfTicker() {

	// Stack trace logger
	defer func() {
		if e := recover(); e != nil {
			tk.LogIt(tk.LogCritical, "%s: %s", e, debug.Stack())
		}
	}()

	tbls := []int{int(C.LL_DP_RTV4_STATS_MAP),
		int(C.LL_DP_TMAC_STATS_MAP),
		int(C.LL_DP_BD_STATS_MAP),
		int(C.LL_DP_TX_BD_STATS_MAP),
		int(C.LL_DP_SESS4_STATS_MAP),
		int(C.LL_DP_FW4_STATS_MAP)}
	tLen := uint(len(tbls))

	for {
		if mh.dpEbpf == nil {
			continue
		}
		select {
		case <-mh.dpEbpf.tDone:
			return
		case <-mh.dpEbpf.ctBcast:
			tk.LogIt(tk.LogDebug, "CT Bcast\n")
			dpCTMapBcast()
			continue
		case t := <-mh.dpEbpf.ticker.C:
			sel := mh.dpEbpf.tbN % tLen
			tk.LogIt(-1, "DP Tick at for selector %v:%d\n", t, sel)

			// For every tick collect stats for an eBPF map
			// This routine caches stats in a local statsDB
			// which can be collected from a separate gothread
			C.llb_collect_map_stats(C.int(tbls[sel]))

			// Age any entries related to Conntrack
			/* No need to fetch all stats in this fashion */
			//C.llb_collect_map_stats(C.int(C.LL_DP_CT_STATS_MAP))

			/* Per entry stats will be fetched in C.ll_ct_map_ent_has_aged */
			C.llb_age_map_entries(C.LL_DP_CT_MAP)
			C.llb_age_map_entries(C.LL_DP_FCV4_MAP)

			// This means around 10s from start
			if !mh.dpEbpf.CtSync {
				tk.LogIt(tk.LogDebug, "Get xsync()\n")
				ret := mh.dp.DpXsyncRpc(DpSyncGet, nil)
				if ret == 0 {
					mh.dpEbpf.CtSync = true
				}
			}
			dpCTMapChkUpdates()
			mh.dpEbpf.tbN++
		}
	}
}

func DpEbpfDPLogLevel(cfg *C.struct_ebpfcfg, debug tk.LogLevelT) {
	switch debug {
	case tk.LogAlert:
		cfg.loglevel = 5 // LOG_FATAL
	case tk.LogCritical:
		cfg.loglevel = 5 // LOG_FATAL
	case tk.LogError:
		cfg.loglevel = 4 // LOG_ERROR
	case tk.LogWarning:
		cfg.loglevel = 3 // LOG_WARNING
	case tk.LogNotice:
		cfg.loglevel = 3 // LOG_WARNING
	case tk.LogInfo:
		cfg.loglevel = 2 // LOG_INFO
	case tk.LogDebug:
		cfg.loglevel = 0 // LOG_TRACE
	default:
		cfg.loglevel = 1 // LOG_DEBUG
	}
}

// DpEbpfSetLogLevel - Set log level for ebpf subsystem
func DpEbpfSetLogLevel(logLevel tk.LogLevelT) {
	cfg := C.struct_ebpfcfg{loglevel: 1}

	DpEbpfDPLogLevel(&cfg, logLevel)
	C.loxilb_set_loglevel(&cfg)
}

// DpEbpfInit - initialize the ebpf dp subsystem
func DpEbpfInit(clusterEn bool, nodeNum int, rssEn bool, logLevel tk.LogLevelT) *DpEbpfH {
	var cfg C.struct_ebpfcfg

	if clusterEn {
		cfg.have_mtrace = 1
	} else {
		cfg.have_mtrace = 0
	}
	cfg.nodenum = C.int(nodeNum)
	cfg.loglevel = 1

	DpEbpfDPLogLevel(&cfg, logLevel)

	C.loxilb_main(&cfg)

	// Make sure to unload eBPF programs at init time
	ifList, err := net.Interfaces()
	if err != nil {
		return nil
	}

	for _, intf := range ifList {
		if intf.Name == "llb0" {
			continue
		}
		tk.LogIt(tk.LogInfo, "ebpf unload - %s\n", intf.Name)
		ifStr := C.CString(intf.Name)
		section := C.CString(string(C.TC_LL_SEC_DEFAULT))
		C.llb_dp_link_attach(ifStr, section, C.LL_BPF_MOUNT_TC, 1)
		if rssEn {
			xSection := C.CString(string(C.XDP_LL_SEC_DEFAULT))
			C.llb_dp_link_attach(ifStr, xSection, C.LL_BPF_MOUNT_XDP, 1)
			C.free(unsafe.Pointer(xSection))
		}
		C.free(unsafe.Pointer(ifStr))
		C.free(unsafe.Pointer(section))
	}

	ne := new(DpEbpfH)
	ne.tDone = make(chan bool)
	ne.ToMapCh = make(chan interface{}, DpWorkQLen)
	ne.ToFinCh = make(chan int)
	ne.ctBcast = make(chan bool)
	ne.ticker = time.NewTicker(DpEbpfLinuxTiVal * time.Second)
	ne.ctMap = make(map[string]*DpCtInfo)
	ne.RssEn = rssEn

	go dpEbpfTicker()
	go dpMapNotifierWorker(ne.ToFinCh, ne.ToMapCh)

	return ne
}

func convNetIP2DPv6Addr(addr unsafe.Pointer, goIP net.IP) {
	aPtr := (*C.uchar)(addr)
	for bp := 0; bp < 16; bp++ {
		*aPtr = C.uchar(goIP[bp])
		aPtr = (*C.uchar)(getPtrOffset(unsafe.Pointer(aPtr),
			C.sizeof_uchar))
	}
}

func convDPv6Addr2NetIP(addr unsafe.Pointer) net.IP {
	var goIP net.IP
	aPtr := (*C.uchar)(addr)

	for i := 0; i < 16; i++ {
		goIP = append(goIP, uint8(*aPtr))
		aPtr = (*C.uchar)(getPtrOffset(unsafe.Pointer(aPtr),
			C.sizeof_uchar))
	}
	return goIP
}

// loadEbpfPgm - load loxilb eBPF program to an interface
func (e *DpEbpfH) loadEbpfPgm(name string) int {
	ifStr := C.CString(name)
	xSection := C.CString(string(C.XDP_LL_SEC_DEFAULT))

	if e.RssEn {
		C.llb_dp_link_attach(ifStr, xSection, C.LL_BPF_MOUNT_XDP, 0)
	}
	section := C.CString(string(C.TC_LL_SEC_DEFAULT))
	ret := C.llb_dp_link_attach(ifStr, section, C.LL_BPF_MOUNT_TC, 0)
	C.free(unsafe.Pointer(ifStr))
	C.free(unsafe.Pointer(xSection))
	C.free(unsafe.Pointer(section))
	return int(ret)
}

// unLoadEbpfPgm - unload loxilb eBPF program from an interface
func (e *DpEbpfH) unLoadEbpfPgm(name string) int {
	ifStr := C.CString(name)
	xSection := C.CString(string(C.XDP_LL_SEC_DEFAULT))

	if e.RssEn {
		C.llb_dp_link_attach(ifStr, xSection, C.LL_BPF_MOUNT_XDP, 1)
	}

	section := C.CString(string(C.XDP_LL_SEC_DEFAULT))
	ret := C.llb_dp_link_attach(ifStr, section, C.LL_BPF_MOUNT_TC, 1)
	C.free(unsafe.Pointer(ifStr))
	C.free(unsafe.Pointer(section))
	C.free(unsafe.Pointer(xSection))
	return int(ret)
}

func getPtrOffset(ptr unsafe.Pointer, size uintptr) unsafe.Pointer {
	return unsafe.Pointer(uintptr(ptr) + size)
}

func osPortIsRunning(portName string) bool {
	sfd, err := syscall.Socket(syscall.AF_INET,
		syscall.SOCK_DGRAM,
		syscall.IPPROTO_IP)
	if err != nil {
		tk.LogIt(tk.LogError, "Error %s", err)
		return false
	}

	ifstr := C.CString(portName)
	ifrStruct := make([]byte, 32)
	C.memcpy(unsafe.Pointer(&ifrStruct[0]), unsafe.Pointer(ifstr), 16)

	r0, _, err := syscall.Syscall(syscall.SYS_IOCTL,
		uintptr(sfd),
		syscall.SIOCGIFFLAGS,
		uintptr(unsafe.Pointer(&ifrStruct[0])))
	if r0 != 0 {
		C.free(unsafe.Pointer(ifstr))
		syscall.Close(sfd)
		tk.LogIt(tk.LogError, "Error %s", err)
		return false
	}

	C.free(unsafe.Pointer(ifstr))
	syscall.Close(sfd)

	var flags uint16
	C.memcpy(unsafe.Pointer(&flags), unsafe.Pointer(&ifrStruct[16]), 2)

	if flags&syscall.IFF_RUNNING != 0 {
		return true
	}

	return false
}

// DpPortPropMod - routine to work on a ebpf port property request
func (e *DpEbpfH) DpPortPropMod(w *PortDpWorkQ) int {
	var txK C.uint
	var txV C.uint
	var setIfi *intfSetIfi

	// This is a special case
	if w.LoadEbpf == "llb0" {
		w.PortNum = C.LLB_INTERFACES - 1
	}

	key := new(intfMapKey)
	key.ing_vid = C.ushort(tk.Htons(uint16(w.IngVlan)))
	key.ifindex = C.uint(w.OsPortNum)

	txK = C.uint(w.PortNum)

	if w.Work == DpCreate {

		if w.LoadEbpf != "" && w.LoadEbpf != "lo" && w.LoadEbpf != "llb0" {
			lRet := e.loadEbpfPgm(w.LoadEbpf)
			if lRet != 0 {
				tk.LogIt(tk.LogError, "ebpf load - %d error\n", w.PortNum)
				return EbpfErrEbpfLoad
			}
			
			ethHandle, err := ethtool.NewEthtool()
			if err != nil {
				tk.LogIt(tk.LogError, "ethtoo handle create - %d(%s) error %s\n", w.PortNum, w.LoadEbpf, err.Error())
			}
			defer ethHandle.Close()
			
			/* We need to enable tx sctp checksumming offload */
			features := map[string]bool{
				"tx-checksum-sctp"				: true,
			}
			err = ethHandle.Change(w.LoadEbpf, features)
			
			if err != nil {
				tk.LogIt(tk.LogError, "Intf %s unable to change Tx offload: %s\n", w.LoadEbpf, err.Error())
			}
		}
		data := new(intfMapDat)
		C.memset(unsafe.Pointer(data), 0, C.sizeof_struct_dp_intf_tact)
		data.ca.act_type = C.DP_SET_IFI
		setIfi = (*intfSetIfi)(getPtrOffset(unsafe.Pointer(data),
			C.sizeof_struct_dp_cmn_act))

		setIfi.xdp_ifidx = C.ushort(w.PortNum)
		setIfi.zone = C.ushort(w.SetZoneNum)

		setIfi.bd = C.ushort(uint16(w.SetBD))
		setIfi.mirr = C.ushort(w.SetMirr)
		setIfi.polid = C.ushort(w.SetPol)

		if w.Prop&cmn.PortPropUpp == cmn.PortPropUpp {
			setIfi.pprop = C.LLB_DP_PORT_UPP
		}

		ret := C.llb_add_map_elem(C.LL_DP_INTF_MAP, unsafe.Pointer(key), unsafe.Pointer(data))

		if ret != 0 {
			tk.LogIt(tk.LogError, "ebpf intfmap - %d vlan %d error\n", w.OsPortNum, w.IngVlan)
			return EbpfErrPortPropAdd
		}

		tk.LogIt(tk.LogDebug, "ebpf intfmap added - %d vlan %d -> %d\n", w.OsPortNum, w.IngVlan, w.PortNum)

		txV = C.uint(w.OsPortNum)
		ret = C.llb_add_map_elem(C.LL_DP_TX_INTF_MAP, unsafe.Pointer(&txK), unsafe.Pointer(&txV))
		if ret != 0 {
			C.llb_del_map_elem(C.LL_DP_INTF_MAP, unsafe.Pointer(key))
			tk.LogIt(tk.LogError, "ebpf txintfmap - %d error\n", w.OsPortNum)
			return EbpfErrPortPropAdd
		}
		tk.LogIt(tk.LogDebug, "ebpf txintfmap added - %d -> %d\n", w.PortNum, w.OsPortNum)
		return 0
	} else if w.Work == DpRemove {

		// TX_INTF_MAP is array type so we can't delete it
		// Rather we need to zero it out first
		txV = C.uint(0)
		C.llb_add_map_elem(C.LL_DP_TX_INTF_MAP, unsafe.Pointer(&txK), unsafe.Pointer(&txV))
		C.llb_del_map_elem(C.LL_DP_TX_INTF_MAP, unsafe.Pointer(&txK))

		C.llb_del_map_elem(C.LL_DP_INTF_MAP, unsafe.Pointer(key))

		if w.LoadEbpf != "" {
			lRet := e.unLoadEbpfPgm(w.LoadEbpf)
			if lRet != 0 {
				tk.LogIt(tk.LogError, "ebpf unload - ifi %d error\n", w.OsPortNum)
				return EbpfErrEbpfLoad
			}
			tk.LogIt(tk.LogDebug, "ebpf unloaded - ifi %d\n", w.OsPortNum)
		}

		return 0
	}

	return EbpfErrWqUnk
}

// DpPortPropAdd - routine to work on a ebpf port property add
func (e *DpEbpfH) DpPortPropAdd(w *PortDpWorkQ) int {
	return e.DpPortPropMod(w)
}

// DpPortPropDel - routine to work on a ebpf port property delete
func (e *DpEbpfH) DpPortPropDel(w *PortDpWorkQ) int {
	return e.DpPortPropMod(w)
}

// DpL2AddrMod - routine to work on a ebpf l2 addr request
func DpL2AddrMod(w *L2AddrDpWorkQ) int {
	var l2va *l2VlanAct

	skey := new(sMacKey)
	C.memcpy(unsafe.Pointer(&skey.smac[0]), unsafe.Pointer(&w.L2Addr[0]), 6)
	skey.bd = C.ushort((uint16(w.BD)))

	dkey := new(dMacKey)
	C.memcpy(unsafe.Pointer(&dkey.dmac[0]), unsafe.Pointer(&w.L2Addr[0]), 6)
	dkey.bd = C.ushort((uint16(w.BD)))

	if w.Work == DpCreate {
		sdat := new(sActValue)
		sdat.act_type = C.DP_SET_NOP

		ddat := new(dMacMapDat)
		C.memset(unsafe.Pointer(ddat), 0, C.sizeof_struct_dp_dmac_tact)

		if w.Tun == 0 {
			l2va = (*l2VlanAct)(getPtrOffset(unsafe.Pointer(ddat),
				C.sizeof_struct_dp_cmn_act))
			if w.Tagged != 0 {
				ddat.ca.act_type = C.DP_SET_ADD_L2VLAN
				l2va.vlan = C.ushort(tk.Htons(uint16(w.BD)))
				l2va.oport = C.ushort(w.PortNum)
			} else {
				ddat.ca.act_type = C.DP_SET_RM_L2VLAN
				l2va.vlan = C.ushort(tk.Htons(uint16(w.BD)))
				l2va.oport = C.ushort(w.PortNum)
			}
		}

		ret := C.llb_add_map_elem(C.LL_DP_SMAC_MAP,
			unsafe.Pointer(skey),
			unsafe.Pointer(sdat))
		if ret != 0 {
			return EbpfErrL2AddrAdd
		}

		if w.Tun == 0 {
			ret = C.llb_add_map_elem(C.LL_DP_DMAC_MAP,
				unsafe.Pointer(dkey),
				unsafe.Pointer(ddat))
			if ret != 0 {
				C.llb_del_map_elem(C.LL_DP_SMAC_MAP, unsafe.Pointer(skey))
				return EbpfErrL2AddrAdd
			}
		}

		return 0
	} else if w.Work == DpRemove {

		C.llb_del_map_elem(C.LL_DP_SMAC_MAP, unsafe.Pointer(skey))

		if w.Tun == 0 {
			C.llb_del_map_elem(C.LL_DP_DMAC_MAP, unsafe.Pointer(dkey))
		}

		return 0
	}

	return EbpfErrWqUnk
}

// DpL2AddrAdd - routine to work on a ebpf l2 addr add
func (e *DpEbpfH) DpL2AddrAdd(w *L2AddrDpWorkQ) int {
	return DpL2AddrMod(w)
}

// DpL2AddrDel - routine to work on a ebpf l2 addr delete
func (e *DpEbpfH) DpL2AddrDel(w *L2AddrDpWorkQ) int {
	return DpL2AddrMod(w)
}

// DpRouterMacMod - routine to work on a ebpf rt-mac change request
func DpRouterMacMod(w *RouterMacDpWorkQ) int {

	key := new(tMacKey)
	C.memcpy(unsafe.Pointer(&key.mac[0]), unsafe.Pointer(&w.L2Addr[0]), 6)
	switch {
	case w.TunType == DpTunVxlan:
		key.tun_type = C.LLB_TUN_VXLAN
	case w.TunType == DpTunGre:
		key.tun_type = C.LLB_TUN_GRE
	case w.TunType == DpTunGtp:
		key.tun_type = C.LLB_TUN_GTP
	case w.TunType == DpTunStt:
		key.tun_type = C.LLB_TUN_STT
	}

	key.tunnel_id = C.uint(w.TunID)

	if w.Work == DpCreate {
		dat := new(sActValue)
		if w.TunID != 0 {
			if w.NhNum == 0 {
				dat.act_type = C.DP_SET_RM_VXLAN
				rtNhAct := (*rtNhAct)(getPtrOffset(unsafe.Pointer(dat),
					C.sizeof_struct_dp_cmn_act))
				C.memset(unsafe.Pointer(rtNhAct), 0, C.sizeof_struct_dp_rt_nh_act)
				rtNhAct.nh_num = 0
				rtNhAct.tid = 0
				rtNhAct.bd = C.ushort(w.BD)
			} else {
				/* No need for tunnel ID in case of Access side */
				key.tunnel_id = 0
				key.tun_type = 0
				dat.act_type = C.DP_SET_RT_TUN_NH
				rtNhAct := (*rtNhAct)(getPtrOffset(unsafe.Pointer(dat),
					C.sizeof_struct_dp_cmn_act))
				C.memset(unsafe.Pointer(rtNhAct), 0, C.sizeof_struct_dp_rt_nh_act)

				rtNhAct.nh_num = C.ushort(w.NhNum)
				tid := ((w.TunID << 8) & 0xffffff00)
				rtNhAct.tid = C.uint(tk.Htonl(tid))
			}
		} else {
			dat.act_type = C.DP_SET_L3_EN
		}

		ret := C.llb_add_map_elem(C.LL_DP_TMAC_MAP,
			unsafe.Pointer(key),
			unsafe.Pointer(dat))

		if ret != 0 {
			return EbpfErrTmacAdd
		}

		return 0
	} else if w.Work == DpRemove {

		C.llb_del_map_elem(C.LL_DP_TMAC_MAP, unsafe.Pointer(key))
	}

	return EbpfErrWqUnk
}

// DpRouterMacAdd - routine to work on a ebpf rt-mac add request
func (e *DpEbpfH) DpRouterMacAdd(w *RouterMacDpWorkQ) int {
	return DpRouterMacMod(w)
}

// DpRouterMacDel - routine to work on a ebpf rt-mac delete request
func (e *DpEbpfH) DpRouterMacDel(w *RouterMacDpWorkQ) int {
	return DpRouterMacMod(w)
}

// DpNextHopMod - routine to work on a ebpf next-hop change request
func DpNextHopMod(w *NextHopDpWorkQ) int {
	var act *rtL2NhAct
	var tunAct *rtTunNhAct

	key := new(nhKey)
	key.nh_num = C.uint(w.NextHopNum)

	if w.Work == DpCreate {
		dat := new(nhDat)
		C.memset(unsafe.Pointer(dat), 0, C.sizeof_struct_dp_nh_tact)
		if !w.Resolved {
			dat.ca.act_type = C.DP_SET_TOCP
		} else {
			if w.TunNh {
				tk.LogIt(tk.LogDebug, "Setting tunNh 0x%x\n", key.nh_num)
				if w.TunType == DpTunIPIP {
					dat.ca.act_type = C.DP_SET_NEIGH_IPIP
				} else {
					dat.ca.act_type = C.DP_SET_NEIGH_VXLAN
				}
				tunAct = (*rtTunNhAct)(getPtrOffset(unsafe.Pointer(dat),
					C.sizeof_struct_dp_cmn_act))

				ipAddr := tk.IPtonl(w.RIP)
				tunAct.l3t.rip = C.uint(ipAddr)
				tunAct.l3t.sip = C.uint(tk.IPtonl(w.SIP))
				tid := ((w.TunID << 8) & 0xffffff00)
				tunAct.l3t.tid = C.uint(tk.Htonl(tid))

				act = (*rtL2NhAct)(&tunAct.l2nh)
				C.memcpy(unsafe.Pointer(&act.dmac[0]), unsafe.Pointer(&w.DstAddr[0]), 6)
				C.memcpy(unsafe.Pointer(&act.smac[0]), unsafe.Pointer(&w.SrcAddr[0]), 6)
				act.bd = C.ushort(w.BD)
			} else {
				dat.ca.act_type = C.DP_SET_NEIGH_L2
				act = (*rtL2NhAct)(getPtrOffset(unsafe.Pointer(dat),
					C.sizeof_struct_dp_cmn_act))
				C.memcpy(unsafe.Pointer(&act.dmac[0]), unsafe.Pointer(&w.DstAddr[0]), 6)
				C.memcpy(unsafe.Pointer(&act.smac[0]), unsafe.Pointer(&w.SrcAddr[0]), 6)
				act.bd = C.ushort(w.BD)
				act.rnh_num = C.ushort(w.NNextHopNum)
			}
		}

		ret := C.llb_add_map_elem(C.LL_DP_NH_MAP,
			unsafe.Pointer(key),
			unsafe.Pointer(dat))
		if ret != 0 {
			return EbpfErrNhAdd
		}
		return 0
	} else if w.Work == DpRemove {
		dat := new(nhDat)
		C.memset(unsafe.Pointer(dat), 0, C.sizeof_struct_dp_nh_tact)
		//C.llb_del_table_elem(C.LL_DP_NH_MAP, unsafe.Pointer(key))
		// eBPF array elements cant be deleted. Instead we just reset it
		C.llb_add_map_elem(C.LL_DP_NH_MAP,
			unsafe.Pointer(key),
			unsafe.Pointer(dat))
		return 0
	}

	return EbpfErrWqUnk
}

// DpNextHopAdd - routine to work on a ebpf next-hop add request
func (e *DpEbpfH) DpNextHopAdd(w *NextHopDpWorkQ) int {
	return DpNextHopMod(w)
}

// DpNextHopDel - routine to work on a ebpf next-hop delete request
func (e *DpEbpfH) DpNextHopDel(w *NextHopDpWorkQ) int {
	return DpNextHopMod(w)
}

// DpRouteMod - routine to work on a ebpf route change request
func DpRouteMod(w *RouteDpWorkQ) int {
	var mapNum C.int
	var mapSnum C.int
	var act *rtL3NhAct
	var kPtr *[6]uint8
	var key unsafe.Pointer

	if w.ZoneNum == 0 {
		tk.LogIt(tk.LogError, "ZoneNum must be specified\n")
		syscall.Exit(1)
	}

	if tk.IsNetIPv4(w.Dst.IP.String()) {
		key4 := new(rt4Key)

		len, _ := w.Dst.Mask.Size()
		len += 16 /* 16-bit ZoneNum + prefix-len */
		key4.l.prefixlen = C.uint(len)
		kPtr = (*[6]uint8)(getPtrOffset(unsafe.Pointer(key4),
			C.sizeof_struct_bpf_lpm_trie_key))

		kPtr[0] = uint8(w.ZoneNum >> 8 & 0xff)
		kPtr[1] = uint8(w.ZoneNum & 0xff)
		kPtr[2] = uint8(w.Dst.IP[0])
		kPtr[3] = uint8(w.Dst.IP[1])
		kPtr[4] = uint8(w.Dst.IP[2])
		kPtr[5] = uint8(w.Dst.IP[3])
		key = unsafe.Pointer(key4)
		mapNum = C.LL_DP_RTV4_MAP
		mapSnum = C.LL_DP_RTV4_STATS_MAP
	} else {
		key6 := new(rt6Key)

		len, _ := w.Dst.Mask.Size()
		key6.l.prefixlen = C.uint(len)

		k6Ptr := (*C.uchar)(getPtrOffset(unsafe.Pointer(key6),
			C.sizeof_struct_bpf_lpm_trie_key))

		for bp := 0; bp < 16; bp++ {
			*k6Ptr = C.uchar(w.Dst.IP[bp])
			k6Ptr = (*C.uchar)(getPtrOffset(unsafe.Pointer(k6Ptr),
				C.sizeof_uchar))
		}
		key = unsafe.Pointer(key6)
		mapNum = C.LL_DP_RTV6_MAP
		mapSnum = C.LL_DP_RTV6_STATS_MAP
	}

	if w.Work == DpCreate {
		dat := new(rtDat)
		C.memset(unsafe.Pointer(dat), 0, C.sizeof_struct_dp_rt_tact)

		if w.NMark >= 0 {
			dat.ca.act_type = C.DP_SET_RT_NHNUM
			act = (*rtL3NhAct)(getPtrOffset(unsafe.Pointer(dat),
				C.sizeof_struct_dp_cmn_act))
			act.nh_num = C.ushort(w.NMark)
		} else {
			dat.ca.act_type = C.DP_SET_TOCP
		}

		if w.RtMark > 0 {
			dat.ca.cidx = C.uint(w.RtMark)
		}

		ret := C.llb_add_map_elem(mapNum,
			unsafe.Pointer(key),
			unsafe.Pointer(dat))
		if ret != 0 {
			return EbpfErrRt4Add
		}
		return 0
	} else if w.Work == DpRemove {
		C.llb_del_map_elem(mapNum, unsafe.Pointer(key))

		if w.RtMark > 0 {
			C.llb_clear_map_stats(mapSnum, C.uint(w.RtMark))
		}
		return 0
	}

	return EbpfErrWqUnk
}

// DpRouteAdd - routine to work on a ebpf route add request
func (e *DpEbpfH) DpRouteAdd(w *RouteDpWorkQ) int {
	return DpRouteMod(w)
}

// DpRouteDel - routine to work on a ebpf route delete request
func (e *DpEbpfH) DpRouteDel(w *RouteDpWorkQ) int {
	return DpRouteMod(w)
}

// DpNatLbRuleMod - routine to work on a ebpf nat-lb change request
func DpNatLbRuleMod(w *NatDpWorkQ) int {

	key := new(natKey)

	key.daddr = [4]C.uint{0, 0, 0, 0}
	if tk.IsNetIPv4(w.ServiceIP.String()) {
		key.daddr[0] = C.uint(tk.IPtonl(w.ServiceIP))
		key.v6 = 0
	} else {
		convNetIP2DPv6Addr(unsafe.Pointer(&key.daddr[0]), w.ServiceIP)
		key.v6 = 1
	}
	key.mark = C.ushort(w.BlockNum)
	key.dport = C.ushort(tk.Htons(w.L4Port))
	key.l4proto = C.uchar(w.Proto)
	key.zone = C.ushort(w.ZoneNum)

	if w.Work == DpCreate {
		dat := new(natActs)
		C.memset(unsafe.Pointer(dat), 0, C.sizeof_struct_dp_nat_tacts)
		if w.NatType == DpSnat {
			dat.ca.act_type = C.DP_SET_SNAT
		} else if w.NatType == DpDnat || w.NatType == DpFullNat {
			dat.ca.act_type = C.DP_SET_DNAT
		} else {
			tk.LogIt(tk.LogDebug, "[DP] LB rule %s add[NOK] - EbpfErrNat4Add\n", w.ServiceIP.String())
			return EbpfErrNat4Add
		}

		// seconds to nanoseconds
		dat.ito = C.uint64_t(w.InActTo * 1000000000)

		/*dat.npmhh = 2
		dat.pmhh[0] = 0x64646464
		dat.pmhh[1] = 0x65656565*/
		for i, k := range w.secIP {
			dat.pmhh[i] = C.uint(tk.IPtonl(k))
		}
		dat.npmhh = C.uchar(len(w.secIP))

		switch {
		case w.EpSel == EpRR:
			dat.sel_type = C.NAT_LB_SEL_RR
		case w.EpSel == EpHash:
			dat.sel_type = C.NAT_LB_SEL_HASH
		/* Currently not implemented in DP */
		/*case w.EpSel == EP_PRIO:
		  dat.sel_type = C.NAT_LB_SEL_PRIO*/
		default:
			dat.sel_type = C.NAT_LB_SEL_RR
		}
		dat.ca.cidx = C.uint(w.Mark)
		if w.DsrMode {
			dat.ca.oaux = 1
		}

		nxfa := (*nxfrmAct)(unsafe.Pointer(&dat.nxfrms[0]))

		for _, k := range w.endPoints {
			nxfa.wprio = C.uchar(k.Weight)
			nxfa.nat_xport = C.ushort(tk.Htons(k.XPort))
			if tk.IsNetIPv6(k.XIP.String()) {
				convNetIP2DPv6Addr(unsafe.Pointer(&nxfa.nat_xip[0]), k.XIP)

				if tk.IsNetIPv6(k.RIP.String()) {
					convNetIP2DPv6Addr(unsafe.Pointer(&nxfa.nat_rip[0]), k.RIP)
				}
				nxfa.nv6 = 1
			} else {
				nxfa.nat_xip[0] = C.uint(tk.IPtonl(k.XIP))
				nxfa.nat_rip[0] = C.uint(tk.IPtonl(k.RIP))
				nxfa.nv6 = 0
			}

			if k.InActive {
				nxfa.inactive = 1
			}

			nxfa = (*nxfrmAct)(getPtrOffset(unsafe.Pointer(nxfa),
				C.sizeof_struct_mf_xfrm_inf))
		}

		// Any unused end-points should be marked inactive
		for i := len(w.endPoints); i < C.LLB_MAX_NXFRMS; i++ {
			nxfa := (*nxfrmAct)(unsafe.Pointer(&dat.nxfrms[i]))
			nxfa.inactive = 1
		}

		dat.nxfrm = C.ushort(len(w.endPoints))
		if w.CsumDis {
			dat.cdis = 1
		} else {
			dat.cdis = 0
		}

		ret := C.llb_add_map_elem(C.LL_DP_NAT_MAP,
			unsafe.Pointer(key),
			unsafe.Pointer(dat))

		if ret != 0 {
			tk.LogIt(tk.LogDebug, "[DP] LB rule %s add[NOK]\n", w.ServiceIP.String())
			return EbpfErrTmacAdd
		}
		tk.LogIt(tk.LogDebug, "[DP] LB rule %s add[OK]\n", w.ServiceIP.String())
		return 0
	} else if w.Work == DpRemove {
		C.llb_del_map_elem(C.LL_DP_NAT_MAP, unsafe.Pointer(key))
		return 0
	}

	return EbpfErrWqUnk
}

// DpNatLbRuleAdd - routine to work on a ebpf nat-lb add request
func (e *DpEbpfH) DpNatLbRuleAdd(w *NatDpWorkQ) int {
	ec := DpNatLbRuleMod(w)
	if ec != 0 {
		*w.Status = DpCreateErr
	} else {
		*w.Status = 0
	}
	return ec
}

// DpNatLbRuleDel - routine to work on a ebpf nat-lb delete request
func (e *DpEbpfH) DpNatLbRuleDel(w *NatDpWorkQ) int {
	return DpNatLbRuleMod(w)
}

// DpStat - routine to work on a ebpf map statistics request
func (e *DpEbpfH) DpStat(w *StatDpWorkQ) int {
	var packets, bytes, dropPackets uint64
	var tbl []int
	var polTbl []int
	sync := 0
	switch {
	case w.Name == MapNameNat4:
		tbl = append(tbl, int(C.LL_DP_NAT_STATS_MAP))
		sync = 1
	case w.Name == MapNameBD:
		tbl = append(tbl, int(C.LL_DP_BD_STATS_MAP), int(C.LL_DP_TX_BD_STATS_MAP))
	case w.Name == MapNameRxBD:
		tbl = append(tbl, int(C.LL_DP_BD_STATS_MAP))
	case w.Name == MapNameTxBD:
		tbl = append(tbl, int(C.LL_DP_TX_BD_STATS_MAP))
	case w.Name == MapNameRt4:
		tbl = append(tbl, int(C.LL_DP_RTV4_MAP))
	case w.Name == MapNameULCL:
		tbl = append(tbl, int(C.LL_DP_SESS4_MAP))
	case w.Name == MapNameIpol:
		polTbl = append(polTbl, int(C.LL_DP_POL_MAP))
	case w.Name == MapNameFw4:
		tbl = append(tbl, int(C.LL_DP_FW4_MAP))
	default:
		return EbpfErrWqUnk
	}

	if w.Work == DpStatsGet {
		var b C.longlong
		var p C.longlong

		packets = 0
		bytes = 0
		dropPackets = 0

		for _, t := range tbl {

			ret := C.llb_fetch_map_stats_cached(C.int(t), C.uint(w.Mark), C.int(sync),
				(unsafe.Pointer(&b)), unsafe.Pointer(&p))
			if ret != 0 {
				return EbpfErrTmacAdd
			}

			packets += uint64(p)
			bytes += uint64(b)
		}

		for _, t := range polTbl {

			ret := C.llb_fetch_pol_map_stats(C.int(t), C.uint(w.Mark), (unsafe.Pointer(&p)), unsafe.Pointer(&b))
			if ret != 0 {
				return EbpfErrTmacAdd
			}

			packets += uint64(p)
			dropPackets += uint64(b)
		}

		if packets != 0 || bytes != 0 || dropPackets != 0 {
			if w.Packets != nil {
				*w.Packets = uint64(packets)
			}
			if w.Bytes != nil {
				*w.Bytes = uint64(bytes)
			}
			if w.DropPackets != nil {
				*w.DropPackets = uint64(dropPackets)
			}
		}
	} else if w.Work == DpStatsClr {
		for _, t := range tbl {
			C.llb_clear_map_stats(C.int(t), C.uint(w.Mark))
		}
	}

	return 0
}

func (ct *DpCtInfo) convDPCt2GoObj(ctKey *C.struct_dp_ct_key, ctDat *C.struct_dp_ct_dat) *DpCtInfo {
	if ctKey.v6 == 0 {
		ct.DIP = tk.NltoIP(uint32(ctKey.daddr[0]))
		ct.SIP = tk.NltoIP(uint32(ctKey.saddr[0]))
	} else {
		ct.SIP = convDPv6Addr2NetIP(unsafe.Pointer(&ctKey.saddr[0]))
		ct.DIP = convDPv6Addr2NetIP(unsafe.Pointer(&ctKey.daddr[0]))
	}
	ct.Dport = tk.Ntohs(uint16(ctKey.dport))
	ct.Sport = tk.Ntohs(uint16(ctKey.sport))

	p := uint8(ctKey.l4proto)
	switch {
	case p == 1 || p == 58:
		if p == 1 {
			ct.Proto = "icmp"
		} else {
			ct.Proto = "icmp6"
		}
	case p == 6:
		ct.Proto = "tcp"
	case p == 17:
		ct.Proto = "udp"
	case p == 132:
		ct.Proto = "sctp"
	default:
		ct.Proto = fmt.Sprintf("%d", p)
	}

	if ctDat == nil {
		ct.CAct = "n/a"
		ct.CState = "closed"
		return ct
	}

	switch {
	case p == 1 || p == 58:
		if p == 1 {
			ct.Proto = "icmp"
		} else {
			ct.Proto = "icmp6"
		}
		i := (*C.ct_icmp_pinf_t)(unsafe.Pointer(&ctDat.pi))
		switch {
		case i.state&C.CT_ICMP_DUNR != 0:
			ct.CState = "dest-unr"
		case i.state&C.CT_ICMP_TTL != 0:
			ct.CState = "ttl-exp"
		case i.state&C.CT_ICMP_RDR != 0:
			ct.CState = "icmp-redir"
		case i.state == C.CT_ICMP_CLOSED:
			ct.CState = "closed"
		case i.state == C.CT_ICMP_REQS:
			ct.CState = "req-sent"
		case i.state == C.CT_ICMP_REPS:
			ct.CState = "bidir"
		}
	case p == 6:
		ct.Proto = "tcp"
		t := (*C.ct_tcp_pinf_t)(unsafe.Pointer(&ctDat.pi))
		switch {
		case t.state == C.CT_TCP_CLOSED:
			ct.CState = "closed"
		case t.state == C.CT_TCP_SS:
			ct.CState = "sync-sent"
		case t.state == C.CT_TCP_SA:
			ct.CState = "sync-ack"
		case t.state == C.CT_TCP_EST:
			ct.CState = "est"
		case t.state == C.CT_TCP_ERR:
			ct.CState = "h/e"
		case t.state == C.CT_TCP_CW:
			ct.CState = "closed-wait"
		default:
			ct.CState = "fini"
		}
	case p == 17:
		ct.Proto = "udp"
		u := (*C.ct_udp_pinf_t)(unsafe.Pointer(&ctDat.pi))
		switch {
		case u.state == C.CT_UDP_CNI:
			ct.CState = "closed"
		case u.state == C.CT_UDP_UEST:
			ct.CState = "udp-uni"
		case u.state == C.CT_UDP_EST:
			ct.CState = "udp-est"
		default:
			ct.CState = "unk"
		}
	case p == 132:
		ct.Proto = "sctp"
		s := (*C.ct_sctp_pinf_t)(unsafe.Pointer(&ctDat.pi))
		switch {
		case s.state == C.CT_SCTP_EST:
			ct.CState = "est"
		case s.state == C.CT_SCTP_CLOSED:
			ct.CState = "closed"
		case s.state == C.CT_SCTP_ERR:
			ct.CState = "err"
		case s.state == C.CT_SCTP_INIT:
			ct.CState = "init"
		case s.state == C.CT_SCTP_INITA:
			ct.CState = "init-ack"
		case s.state == C.CT_SCTP_COOKIE:
			ct.CState = "cookie-echo"
		case s.state == C.CT_SCTP_COOKIEA:
			ct.CState = "cookie-echo-resp"
		case s.state == C.CT_SCTP_SHUT:
			ct.CState = "shut"
		case s.state == C.CT_SCTP_SHUTA:
			ct.CState = "shut-ack"
		case s.state == C.CT_SCTP_SHUTC:
			ct.CState = "shut-complete"
		case s.state == C.CT_SCTP_ABRT:
			ct.CState = "abort"
		default:
			ct.CState = "unk"
		}
	default:
		ct.Proto = fmt.Sprintf("%d", p)
	}

	ct.Packets = uint64(ctDat.pb.packets)
	ct.Bytes = uint64(ctDat.pb.bytes)

	if ctDat.xi.nat_flags == C.LLB_NAT_DST ||
		ctDat.xi.nat_flags == C.LLB_NAT_SRC {
		var xip net.IP

		if ctDat.xi.nv6 == 0 {
			xip = append(xip, uint8(ctDat.xi.nat_xip[0]&0xff))
			xip = append(xip, uint8(ctDat.xi.nat_xip[0]>>8&0xff))
			xip = append(xip, uint8(ctDat.xi.nat_xip[0]>>16&0xff))
			xip = append(xip, uint8(ctDat.xi.nat_xip[0]>>24&0xff))
		} else {
			xip = convDPv6Addr2NetIP(unsafe.Pointer(&ctDat.xi.nat_xip[0]))
		}

		port := tk.Ntohs(uint16(ctDat.xi.nat_xport))

		if ctDat.xi.nat_flags == C.LLB_NAT_DST {
			if ctDat.xi.nat_rip[0] == 0 && ctDat.xi.nat_rip[1] == 0 &&
				ctDat.xi.nat_rip[2] == 0 && ctDat.xi.nat_rip[3] == 0 {
				nmode := ""
				if ctDat.xi.dsr != 0 {
					nmode = "ddsr"
				} else {
					nmode = "dnat"
				}
				ct.CAct = fmt.Sprintf("%s-%s:%d:w%d", nmode, xip.String(), port, ctDat.xi.wprio)
			} else {
				var rip net.IP

				if ctDat.xi.nv6 == 0 {
					rip = append(rip, uint8(ctDat.xi.nat_rip[0]&0xff))
					rip = append(rip, uint8(ctDat.xi.nat_rip[0]>>8&0xff))
					rip = append(rip, uint8(ctDat.xi.nat_rip[0]>>16&0xff))
					rip = append(rip, uint8(ctDat.xi.nat_rip[0]>>24&0xff))
				} else {
					rip = convDPv6Addr2NetIP(unsafe.Pointer(&ctDat.xi.nat_rip[0]))
				}
				ct.CAct = fmt.Sprintf("fdnat-%s,%s:%d:w%d", rip.String(), xip.String(), port, ctDat.xi.wprio)
			}
		} else if ctDat.xi.nat_flags == C.LLB_NAT_SRC {
			if ctDat.xi.nat_rip[0] == 0 && ctDat.xi.nat_rip[1] == 0 &&
				ctDat.xi.nat_rip[2] == 0 && ctDat.xi.nat_rip[3] == 0 {
				nmode := ""
				if ctDat.xi.dsr != 0 {
					nmode = "sdsr"
				} else {
					nmode = "snat"
				}
				ct.CAct = fmt.Sprintf("%s-%s:%d:w%d", nmode, xip.String(), port, ctDat.xi.wprio)
			} else {
				var rip net.IP

				if ctDat.xi.nv6 == 0 {
					rip = append(rip, uint8(ctDat.xi.nat_rip[0]&0xff))
					rip = append(rip, uint8(ctDat.xi.nat_rip[0]>>8&0xff))
					rip = append(rip, uint8(ctDat.xi.nat_rip[0]>>16&0xff))
					rip = append(rip, uint8(ctDat.xi.nat_rip[0]>>24&0xff))
				} else {
					rip = convDPv6Addr2NetIP(unsafe.Pointer(&ctDat.xi.nat_rip[0]))
				}
				ct.CAct = fmt.Sprintf("fsnat-%s,%s:%d:w%d", xip.String(), rip.String(), port, ctDat.xi.wprio)
			}
		}
	}

	return ct
}

// DpTableGet - routine to work on a ebpf map get request
func (e *DpEbpfH) DpTableGet(w *TableDpWorkQ) (DpRetT, error) {
	var tbl int

	if w.Work != DpMapGet {
		return EbpfErrWqUnk, errors.New("unknown work type")
	}

	switch {
	case w.Name == MapNameCt4:
		tbl = C.LL_DP_CT_MAP
	default:
		return EbpfErrWqUnk, errors.New("unknown work type")
	}

	if tbl == C.LL_DP_CT_MAP {
		ctMap := make(map[string]*DpCtInfo)
		var n int = 0
		var key *C.struct_dp_ct_key = nil
		nextKey := new(C.struct_dp_ct_key)
		var tact C.struct_dp_ct_tact
		var act *C.struct_dp_ct_dat

		fd := C.llb_map2fd(C.int(tbl))

		for C.bpf_map_get_next_key(C.int(fd), (unsafe.Pointer)(key), (unsafe.Pointer)(nextKey)) == 0 {
			ctKey := (*C.struct_dp_ct_key)(unsafe.Pointer(nextKey))

			if C.bpf_map_lookup_elem(C.int(fd), (unsafe.Pointer)(nextKey), (unsafe.Pointer)(&tact)) != 0 {
				continue
			}

			act = &tact.ctd

			if act.dir == C.CT_DIR_IN || act.dir == C.CT_DIR_OUT {
				var b, p uint64
				goCt4Ent := new(DpCtInfo)
				goCt4Ent.convDPCt2GoObj(ctKey, act)
				ret := C.llb_fetch_map_stats_cached(C.int(C.LL_DP_CT_STATS_MAP), C.uint(tact.ca.cidx), C.int(1),
					(unsafe.Pointer(&b)), unsafe.Pointer(&p))
				if ret == 0 {
					goCt4Ent.Bytes += b
					goCt4Ent.Packets += p
				}
				//fmt.Println(goCt4Ent)
				ctMap[goCt4Ent.Key()] = goCt4Ent
			}
			key = nextKey
			n++
		}
		return ctMap, nil
	}

	return EbpfErrWqUnk, errors.New("unknown work type")
}

// DpUlClMod - routine to work on a ebpf ul-cl filter change request
func (e *DpEbpfH) DpUlClMod(w *UlClDpWorkQ) int {
	key := new(sess4Key)

	key.daddr = C.uint(tk.IPtonl(w.MDip))
	key.saddr = C.uint(tk.IPtonl(w.MSip))
	key.teid = C.uint(tk.Htonl(w.mTeID))
	key.r = 0

	if w.Work == DpCreate {
		dat := new(sessAct)
		C.memset(unsafe.Pointer(dat), 0, C.sizeof_struct_dp_sess_tact)

		if key.teid != 0 || w.Type == DpTunIPIP {
			if w.Type == DpTunIPIP {
				dat.ca.act_type = C.DP_SET_RM_IPIP
			} else {
				dat.ca.act_type = C.DP_SET_RM_GTP
			}

			dat.ca.cidx = C.uint(w.Mark)
			dat.qfi = C.uchar(w.Qfi)
		} else {
			dat.ca.act_type = C.DP_SET_ADD_GTP
			dat.ca.cidx = C.uint(w.Mark)
			dat.qfi = C.uchar(w.Qfi)
			dat.rip = C.uint(tk.IPtonl(w.TDip))
			dat.sip = C.uint(tk.IPtonl(w.TSip))
			dat.teid = C.uint(tk.Htonl(w.TTeID))
		}

		ret := C.llb_add_map_elem(C.LL_DP_SESS4_MAP,
			unsafe.Pointer(key),
			unsafe.Pointer(dat))

		if ret != 0 {
			return EbpfErrSess4Add
		}

		return 0
	} else if w.Work == DpRemove {
		C.llb_del_map_elem(C.LL_DP_SESS4_MAP, unsafe.Pointer(key))
		return 0
	}
	return EbpfErrWqUnk
}

// DpUlClAdd - routine to work on a ebpf ul-cl filter add request
func (e *DpEbpfH) DpUlClAdd(w *UlClDpWorkQ) int {
	return e.DpUlClMod(w)
}

// DpUlClDel - routine to work on a ebpf ul-cl filter delete request
func (e *DpEbpfH) DpUlClDel(w *UlClDpWorkQ) int {
	return e.DpUlClMod(w)
}

// DpPolMod - routine to work on a ebpf policer change request
func (e *DpEbpfH) DpPolMod(w *PolDpWorkQ) int {
	key := C.uint(w.Mark)

	if w.Work == DpCreate {
		dat := new(polTact)
		C.memset(unsafe.Pointer(dat), 0, C.sizeof_struct_dp_pol_tact)
		dat.ca.act_type = C.DP_SET_DO_POLICER
		// For finding pa, we need to account for padding of 4
		pa := (*polAct)(getPtrOffset(unsafe.Pointer(dat),
			C.sizeof_struct_dp_cmn_act+C.sizeof_struct_bpf_spin_lock+4))

		if w.Srt == false {
			pa.trtcm = 1
		} else {
			pa.trtcm = 0
		}

		if w.Color == false {
			pa.color_aware = 0
		} else {
			pa.color_aware = 1
		}

		pa.toksc_pus = C.ulonglong(w.Cir / (8000000))
		pa.tokse_pus = C.ulonglong(w.Pir / (8000000))
		pa.cbs = C.uint(w.Cbs)
		pa.ebs = C.uint(w.Ebs)
		pa.tok_c = pa.cbs
		pa.tok_e = pa.ebs
		pa.lastc_uts = C.get_os_usecs()
		pa.laste_uts = pa.toksc_pus
		pa.drop_prio = C.LLB_PIPE_COL_YELLOW

		ret := C.llb_add_map_elem(C.LL_DP_POL_MAP,
			unsafe.Pointer(&key),
			unsafe.Pointer(dat))

		if ret != 0 {
			*w.Status = 1
			return EbpfErrPolAdd
		}

		*w.Status = 0

	} else if w.Work == DpRemove {
		// Array map types need to be zeroed out first
		dat := new(polTact)
		C.memset(unsafe.Pointer(dat), 0, C.sizeof_struct_dp_pol_tact)
		C.llb_add_map_elem(C.LL_DP_POL_MAP, unsafe.Pointer(&key), unsafe.Pointer(dat))
		// This operation is unnecessary
		C.llb_del_map_elem(C.LL_DP_POL_MAP, unsafe.Pointer(&key))
		return 0
	}
	return 0
}

// DpPolAdd - routine to work on a ebpf policer add request
func (e *DpEbpfH) DpPolAdd(w *PolDpWorkQ) int {
	return e.DpPolMod(w)
}

// DpPolDel - routine to work on a ebpf policer delete request
func (e *DpEbpfH) DpPolDel(w *PolDpWorkQ) int {
	return e.DpPolMod(w)
}

// DpMirrMod - routine to work on a ebpf mirror modify request
func (e *DpEbpfH) DpMirrMod(w *MirrDpWorkQ) int {
	key := C.uint(w.Mark)

	if w.Work == DpCreate {
		dat := new(mirrTact)
		C.memset(unsafe.Pointer(dat), 0, C.sizeof_struct_dp_mirr_tact)

		if w.MiBD != 0 {
			dat.ca.act_type = C.DP_SET_ADD_L2VLAN
		} else {
			dat.ca.act_type = C.DP_SET_RM_L2VLAN
		}

		la := (*l2VlanAct)(getPtrOffset(unsafe.Pointer(dat), C.sizeof_struct_dp_cmn_act))

		la.oport = C.ushort(w.MiPortNum)
		la.vlan = C.ushort(w.MiBD)

		ret := C.llb_add_map_elem(C.LL_DP_MIRROR_MAP, unsafe.Pointer(&key), unsafe.Pointer(dat))

		if ret != 0 {
			*w.Status = 1
			return EbpfErrMirrAdd
		}

		*w.Status = 0

	} else if w.Work == DpRemove {
		// Array map types need to be zeroed out first
		dat := new(mirrTact)
		C.memset(unsafe.Pointer(dat), 0, C.sizeof_struct_dp_mirr_tact)
		C.llb_add_map_elem(C.LL_DP_MIRROR_MAP, unsafe.Pointer(&key), unsafe.Pointer(dat))
		C.llb_del_map_elem(C.LL_DP_MIRROR_MAP, unsafe.Pointer(&key))
		return 0
	}
	return 0
}

// DpMirrAdd - routine to work on a ebpf mirror add request
func (e *DpEbpfH) DpMirrAdd(w *MirrDpWorkQ) int {
	return e.DpMirrMod(w)
}

// DpMirrDel - routine to work on a ebpf mirror delete request
func (e *DpEbpfH) DpMirrDel(w *MirrDpWorkQ) int {
	return e.DpMirrMod(w)
}

// DpFwRuleMod - routine to work on a ebpf fw mod request
func (e *DpEbpfH) DpFwRuleMod(w *FwDpWorkQ) int {

	fwe := new(fw4Ent)

	C.memset(unsafe.Pointer(fwe), 0, C.sizeof_struct_dp_fwv4_ent)

	if len(w.DstIP.IP) != 0 {
		fwe.k.dest.val = C.uint(tk.Ntohl(tk.IPtonl(w.DstIP.IP)))
		fwe.k.dest.valid = C.uint(tk.Ntohl(tk.IPtonl(net.IP(w.DstIP.Mask))))
	}

	if len(w.SrcIP.IP) != 0 {
		fwe.k.source.val = C.uint(tk.Ntohl(tk.IPtonl(w.SrcIP.IP)))
		fwe.k.source.valid = C.uint(tk.Ntohl(tk.IPtonl(net.IP(w.SrcIP.Mask))))
	}

	if w.L4SrcMin == w.L4SrcMax {
		if w.L4SrcMin != 0 {
			fwe.k.sport.has_range = C.uint(0)
			ptr := (*C.ushort)(unsafe.Pointer(&fwe.k.sport.u[0]))
			*ptr = C.ushort(w.L4SrcMin)
			ptr = (*C.ushort)(unsafe.Pointer(&fwe.k.sport.u[2]))
			*ptr = C.ushort(0xffff)
		}
	} else {
		fwe.k.sport.has_range = C.uint(1)
		ptr := (*C.ushort)(unsafe.Pointer(&fwe.k.sport.u[0]))
		*ptr = C.ushort(w.L4SrcMin)
		ptr = (*C.ushort)(unsafe.Pointer(&fwe.k.sport.u[2]))
		*ptr = C.ushort(w.L4SrcMax)
	}

	if w.L4DstMin == w.L4DstMax {
		if w.L4DstMin != 0 {
			fwe.k.dport.has_range = C.uint(0)
			ptr := (*C.ushort)(unsafe.Pointer(&fwe.k.dport.u[0]))
			*ptr = C.ushort(w.L4DstMin)
			ptr = (*C.ushort)(unsafe.Pointer(&fwe.k.dport.u[2]))
			*ptr = C.ushort(0xffff)
		}
	} else {
		fwe.k.dport.has_range = C.uint(1)
		ptr := (*C.ushort)(unsafe.Pointer(&fwe.k.dport.u[0]))
		*ptr = C.ushort(w.L4DstMin)
		ptr = (*C.ushort)(unsafe.Pointer(&fwe.k.dport.u[2]))
		*ptr = C.ushort(w.L4DstMax)
	}

	if w.Port != 0 {
		fwe.k.inport.val = C.ushort(w.Port)
		fwe.k.inport.valid = C.ushort(0xffff)
	}

	if w.Proto != 0 {
		fwe.k.protocol.val = C.uchar(w.Proto)
		fwe.k.protocol.valid = C.uchar(255)
	}

	if w.ZoneNum != 0 {
		fwe.k.zone.val = C.ushort(w.ZoneNum)
		fwe.k.zone.valid = C.ushort(0xffff)
	}

	fwe.fwa.ca.cidx = C.uint(w.Mark)
	fwe.fwa.ca.oaux = C.ushort(w.Pref) // Overloaded field

	if w.Work == DpCreate {
		if w.FwType == DpFwFwd {
			fwe.fwa.ca.act_type = C.DP_SET_NOP
		} else if w.FwType == DpFwDrop {
			fwe.fwa.ca.act_type = C.DP_SET_DROP
		} else if w.FwType == DpFwRdr {
			fwe.fwa.ca.act_type = C.DP_SET_RDR_PORT
			pRdr := (*portAct)(getPtrOffset(unsafe.Pointer(&fwe.fwa),
				C.sizeof_struct_dp_cmn_act))
			pRdr.oport = C.ushort(w.FwVal1)
		} else if w.FwType == DpFwTrap {
			fwe.fwa.ca.act_type = C.DP_SET_TOCP
		}
		fwe.fwa.ca.mark = C.ushort(w.FwVal2)
		if w.FwRecord {
			fwe.fwa.ca.record = C.ushort(1)
		}
		ret := C.llb_add_map_elem(C.LL_DP_FW4_MAP, unsafe.Pointer(fwe), unsafe.Pointer(nil))
		if ret != 0 {
			tk.LogIt(tk.LogError, "ebpf fw error\n")
			return EbpfErrFwAdd
		}
	} else if w.Work == DpRemove {
		C.llb_del_map_elem(C.LL_DP_FW4_MAP, unsafe.Pointer(fwe))
	}

	return 0
}

// DpFwRuleAdd - routine to work on a ebpf fw add request
func (e *DpEbpfH) DpFwRuleAdd(w *FwDpWorkQ) int {
	ec := e.DpFwRuleMod(w)
	if ec != 0 {
		*w.Status = DpCreateErr
	} else {
		*w.Status = 0
	}
	return ec
}

// DpFwRuleDel - routine to work on a ebpf fw delete request
func (e *DpEbpfH) DpFwRuleDel(w *FwDpWorkQ) int {
	return e.DpFwRuleMod(w)
}

//export goMapNotiHandler
func goMapNotiHandler(m *mapNoti) {

	ctKey := (*C.struct_dp_ct_key)(unsafe.Pointer(m.key))

	// Only connection oriented protocols
	if mh.dpEbpf == nil || (ctKey.l4proto != 6 && ctKey.l4proto != 132) {
		return
	}

	goCtEnt := new(DpCtInfo)
	goCtEnt.PKey = C.GoBytes(unsafe.Pointer(m.key), m.key_len)
	if m.addop != 0 {
		// No value in delete op
		goCtEnt.PVal = C.GoBytes(unsafe.Pointer(m.val), m.val_len)
	}

	mh.dpEbpf.ToMapCh <- goCtEnt
}

func dpCTMapNotifierWorker(cti *DpCtInfo) {
	var tact *C.struct_dp_ct_tact
	var act *C.struct_dp_ct_dat
	var addOp bool
	var opStr string

	ctKey := (*C.struct_dp_ct_key)(unsafe.Pointer(&cti.PKey[0]))
	if len(cti.PVal) != 0 {
		tact = (*C.struct_dp_ct_tact)(unsafe.Pointer(&cti.PVal[0]))
		act = &tact.ctd
		addOp = true
		opStr = "Add"
	} else {
		addOp = false
		tact = nil
		act = nil
		opStr = "Delete"
	}

	cti.convDPCt2GoObj(ctKey, act)
	cti.LTs = time.Now()

	if addOp {
		// Need to completely initialize the cti
		mh.mtx.Lock()
		r := mh.zr.Rules.GetNatLbRuleByID(uint32(act.rid))
		mh.mtx.Unlock()
		if r == nil {
			return
		}
		cti.ServiceIP = r.tuples.l3Dst.addr.IP
		cti.L4ServPort = r.tuples.l4Dst.val
		cti.BlockNum = r.tuples.pref
		cti.CI = r.ci
		if r.tuples.l4Prot.val == 6 {
			cti.ServProto = "tcp"
		} else if r.tuples.l4Prot.val == 132 {
			cti.ServProto = "sctp"
		} else {
			return
		}
	}

	mh.dpEbpf.mtx.Lock()
	defer mh.dpEbpf.mtx.Unlock()

	mapKey := cti.Key()

	if addOp == false {
		cti = mh.dpEbpf.ctMap[mapKey]
		if cti == nil {
			return
		}
		cti.Deleted = 1
		cti.XSync = true
		cti.NTs = time.Now()
		// Immediately notify for delete
		ret := mh.dp.DpXsyncRpc(DpSyncDelete, cti)
		if ret == 0 {
			delete(mh.dpEbpf.ctMap, cti.Key())
			// This is a strange fix - Sometimes loxilb runs as multiple docker
			// instances in the same host. So, the map tracing infra can send notifications
			// generated by other instances here. Depending on the timing, it is possible
			// that the original deleter gets notified after it is handled in the remote
			// instance. This is to handle such special cases.
			C.llb_del_map_elem(C.LL_DP_CT_MAP, unsafe.Pointer(&cti.PKey[0]))
		}
	} else {
		cte := mh.dpEbpf.ctMap[cti.Key()]
		if cte != nil {
			if cte.CState == cti.CState && cte.CAct == cti.CAct {
				return
			}
			delete(mh.dpEbpf.ctMap, cti.Key())
		}
		mh.dpEbpf.ctMap[cti.Key()] = cti
		if cti.CState == "est" {
			cti.XSync = true
			cti.NTs = time.Now()
		}
	}

	tk.LogIt(tk.LogInfo, "[CT] %s - %s\n", opStr, cti.String())
}

func dpCTMapBcast() {
	mh.dpEbpf.mtx.Lock()
	defer mh.dpEbpf.mtx.Unlock()

	var (
		tot int
		rok int
	)

	for _, cti := range mh.dpEbpf.ctMap {
		if cti.Deleted <= 0 && cti.CState == "est" {
			tot++
			ret := mh.dp.DpXsyncRpc(DpSyncBcast, cti)
			if ret == 0 {
				rok++
				cti.XSync = false
			} else {
				cti.XSync = true
				cti.NTs = time.Now()
			}
		}
	}
	if tot == rok {
		cti := new(DpCtInfo)
		cti.Proto = "xsync"
		cti.Sport = uint16(mh.self)
		mh.dp.DpXsyncRpc(DpSyncBcast, cti)
	}
}

func dpCTMapChkUpdates() {
	mh.dpEbpf.mtx.Lock()
	defer mh.dpEbpf.mtx.Unlock()
	var tact C.struct_dp_ct_tact
	var act *C.struct_dp_ct_dat

	tc := time.Now()
	fd := C.llb_map2fd(C.LL_DP_CT_MAP)

	for _, cti := range mh.dpEbpf.ctMap {
		// tk.LogIt(tk.LogDebug, "[CT] check %s:%s:%v\n", cti.Key(), cti.CState, cti.XSync)
		if cti.CState != "est" {
			if C.bpf_map_lookup_elem(C.int(fd), unsafe.Pointer(&cti.PKey[0]), unsafe.Pointer(&tact)) != 0 {
				delete(mh.dpEbpf.ctMap, cti.Key())
				continue
			}

			act = &tact.ctd
			goCtEnt := new(DpCtInfo)
			goCtEnt.convDPCt2GoObj((*C.struct_dp_ct_key)(unsafe.Pointer(&cti.PKey[0])), act)
			goCtEnt.LTs = time.Now()

			if goCtEnt.CState != cti.CState ||
				goCtEnt.CAct != cti.CState {
				goCtEnt.PKey = cti.PKey
				// Key will remain the same but value might change
				goCtEnt.PVal = C.GoBytes(unsafe.Pointer(&tact), C.sizeof_struct_dp_ct_tact)

				// Copy rule associations
				goCtEnt.ServiceIP = cti.ServiceIP
				goCtEnt.L4ServPort = cti.L4ServPort
				goCtEnt.BlockNum = cti.BlockNum
				goCtEnt.ServProto = cti.ServProto
				goCtEnt.CI = cti.CI
				delete(mh.dpEbpf.ctMap, cti.Key())
				mh.dpEbpf.ctMap[goCtEnt.Key()] = goCtEnt
				ctStr := goCtEnt.String()
				tk.LogIt(tk.LogInfo, "[CT] %s - %s\n", "update", ctStr)
				if goCtEnt.CState == "est" {
					goCtEnt.XSync = true
					goCtEnt.NTs = time.Now()
				}
				continue
			}
		} else {
			var b uint64
			var p uint64

			// Make sure CT shadow entries are in sync
			if time.Duration(tc.Sub(cti.LTs).Seconds()) >= time.Duration(5*60) {
				tk.LogIt(tk.LogInfo, "[CT] out-of-sync %s:%s:%v\n", cti.Key(), cti.CState, cti.XSync)
				if C.bpf_map_lookup_elem(C.int(fd), unsafe.Pointer(&cti.PKey[0]), unsafe.Pointer(&tact)) != 0 {
					tk.LogIt(tk.LogInfo, "[CT] out-of-sync not found %s:%s:%v\n", cti.Key(), cti.CState, cti.XSync)
					delete(mh.dpEbpf.ctMap, cti.Key())
					continue
				}
				cti.PVal = C.GoBytes(unsafe.Pointer(&tact), C.sizeof_struct_dp_ct_tact)
				cti.LTs = tc
			}

			if len(cti.PVal) > 0 && cti.XSync == false {
				if time.Duration(tc.Sub(cti.NTs).Seconds()) < time.Duration(60) {
					continue
				}
				if C.bpf_map_lookup_elem(C.int(fd), unsafe.Pointer(&cti.PKey[0]), unsafe.Pointer(&tact)) != 0 {
					tk.LogIt(tk.LogInfo, "[CT] ent not found %s\n", cti.Key())
					delete(mh.dpEbpf.ctMap, cti.Key())
					continue
				}
				ptact := (*C.struct_dp_ct_tact)(unsafe.Pointer(&cti.PVal[0]))
				ret := C.llb_fetch_map_stats_cached(C.int(C.LL_DP_CT_STATS_MAP), C.uint(ptact.ca.cidx), C.int(0),
					(unsafe.Pointer(&b)), unsafe.Pointer(&p))
				if ret == 0 {
					if cti.Packets != p+uint64(tact.ctd.pb.packets) {
						cti.Bytes = b + uint64(tact.ctd.pb.bytes)
						cti.Packets = p + uint64(tact.ctd.pb.packets)
						cti.XSync = true
						cti.NTs = tc
						cti.LTs = tc
					}
				}
			}
		}
		if cti.XSync == true &&
			time.Duration(tc.Sub(cti.NTs).Seconds()) >= time.Duration(10) {
			tk.LogIt(tk.LogDebug, "[CT] Sync - %s\n", cti.String())

			ret := 0
			if cti.Deleted > 0 {
				ret = mh.dp.DpXsyncRpc(DpSyncDelete, cti)
				cti.Deleted++
			} else {
				ret = mh.dp.DpXsyncRpc(DpSyncAdd, cti)
			}
			if ret == 0 || cti.Deleted > ctiDeleteSyncRetries {
				cti.XSync = false

				if cti.Deleted > 0 {
					delete(mh.dpEbpf.ctMap, cti.Key())
					// This is a strange fix - See comment above
					C.llb_del_map_elem(C.LL_DP_CT_MAP, unsafe.Pointer(&cti.PKey[0]))
				}
			}
		}
	}
}

// dpMapNotifierWorker - Work on any map notifications
func dpMapNotifierWorker(f chan int, ch chan interface{}) {
	// Stack trace logger
	defer func() {
		if e := recover(); e != nil {
			tk.LogIt(tk.LogCritical, "%s: %s", e, debug.Stack())
		}
	}()

	for {
		for n := 0; n < DpWorkQLen; n++ {
			select {
			case m := <-ch:
				switch mq := m.(type) {
				case *DpCtInfo:
					dpCTMapNotifierWorker(mq)
				}
			case <-f:
				return
			default:
				continue
			}
		}
		time.Sleep(2000 * time.Millisecond)
	}
}

// DpCtAdd - routine to work on a ebpf ct add request
func (e *DpEbpfH) DpCtAdd(w *DpCtInfo) int {
	var serv cmn.LbServiceArg

	serv.ServIP = w.ServiceIP.String()
	serv.Proto = w.ServProto
	serv.ServPort = w.L4ServPort
	serv.BlockNum = w.BlockNum

	mh.mtx.Lock()
	r := mh.zr.Rules.GetNatLbRuleByServArgs(serv)
	mh.mtx.Unlock()

	if r == nil || len(w.PVal) == 0 || len(w.PKey) == 0 || w.CState != "est" {
		tk.LogIt(tk.LogDebug, "Invalid CT op/No LB - %v\n", serv)
		return EbpfErrCtAdd
	}

	// Fix few things
	ptact := (*C.struct_dp_ct_tact)(unsafe.Pointer(&w.PVal[0]))
	ptact.ctd.rid = C.uint(r.ruleNum) // Race-condition here
	ptact.lts = C.get_os_nsecs()

	mh.dpEbpf.mtx.Lock()
	defer mh.dpEbpf.mtx.Unlock()

	mapKey := w.Key()
	cti := new(DpCtInfo)
	*cti = *w

	cte := mh.dpEbpf.ctMap[mapKey]
	if cte != nil {
		if cte.CState != cti.CState ||
			cte.CAct != cti.CAct {
			delete(mh.dpEbpf.ctMap, mapKey)
			mh.dpEbpf.ctMap[mapKey] = cti
			cte = cti
		}
	} else {
		mh.dpEbpf.ctMap[mapKey] = cti
		cte = cti
	}

	cte.XSync = false
	cte.NTs = time.Now()
	cte.LTs = cti.NTs

	ret := C.llb_add_map_elem(C.LL_DP_CT_MAP, unsafe.Pointer(&cti.PKey[0]), unsafe.Pointer(&cti.PVal[0]))
	if ret != 0 {
		delete(mh.dpEbpf.ctMap, mapKey)
		tk.LogIt(tk.LogError, "ctInfo (%s) rpc add error\n", cti.String())
		return EbpfErrCtAdd
	}

	return 0
}

// DpCtDel - routine to work on a ebpf ct delete request
func (e *DpEbpfH) DpCtDel(w *DpCtInfo) int {
	mh.dpEbpf.mtx.Lock()
	defer mh.dpEbpf.mtx.Unlock()

	if len(w.PKey) == 0 {
		tk.LogIt(tk.LogDebug, "Invalid CT op - %v", w)
		return EbpfErrCtDel
	}

	mapKey := w.Key()
	cti := mh.dpEbpf.ctMap[mapKey]
	if cti == nil {
		tk.LogIt(tk.LogError, "ctInfo-key (%v) not present\n", mapKey)
		return EbpfErrCtDel
	} else {
		delete(mh.dpEbpf.ctMap, mapKey)
	}

	C.llb_del_map_elem(C.LL_DP_CT_MAP, unsafe.Pointer(&w.PKey[0]))

	return 0
}

// DpCtGetAsync - routine to work on a ebpf ct get async request
func (e *DpEbpfH) DpCtGetAsync() {

	e.ctBcast <- true

	//	mh.dpEbpf.mtx.Lock()
	//	defer mh.dpEbpf.mtx.Unlock()

	//	for _, cte := range mh.dpEbpf.ctMap {
	//		if cte.CState == "est" {
	//			cte.XSync = true
	//			cte.NTs = time.Now()
	//		}
	//	}
}<|MERGE_RESOLUTION|>--- conflicted
+++ resolved
@@ -50,13 +50,10 @@
 	"syscall"
 	"time"
 	"unsafe"
-<<<<<<< HEAD
 
 	cmn "github.com/loxilb-io/loxilb/common"
 	tk "github.com/loxilb-io/loxilib"
-=======
 	"github.com/safchain/ethtool"
->>>>>>> c32eea1e
 )
 
 // This file implements the interface DpHookInterface
